--- conflicted
+++ resolved
@@ -1886,13 +1886,6 @@
 	return sja1105_static_config_reload(priv, SJA1105_AGEING_TIME);
 }
 
-<<<<<<< HEAD
-/* Must be called only with priv->tagger_data.state bit
- * SJA1105_HWTS_RX_EN cleared
- */
-static int sja1105_change_rxtstamping(struct sja1105_private *priv,
-				      bool on)
-=======
 static int sja1105_port_setup_tc(struct dsa_switch *ds, int port,
 				 enum tc_setup_type type,
 				 void *type_data)
@@ -1913,7 +1906,6 @@
  */
 static int sja1105_mirror_apply(struct sja1105_private *priv, int from, int to,
 				bool ingress, bool enabled)
->>>>>>> b08baef0
 {
 	struct sja1105_general_params_entry *general_params;
 	struct sja1105_mac_config_entry *mac;
@@ -1940,19 +1932,6 @@
 		bool keep = false;
 		int port;
 
-<<<<<<< HEAD
-	if (rx_on != test_bit(SJA1105_HWTS_RX_EN, &priv->tagger_data.state)) {
-		clear_bit(SJA1105_HWTS_RX_EN, &priv->tagger_data.state);
-
-		rc = sja1105_change_rxtstamping(priv, rx_on);
-		if (rc < 0) {
-			dev_err(ds->dev,
-				"Failed to change RX timestamping: %d\n", rc);
-			return rc;
-		}
-		if (rx_on)
-			set_bit(SJA1105_HWTS_RX_EN, &priv->tagger_data.state);
-=======
 		/* Anybody still referencing mirr_port? */
 		for (port = 0; port < SJA1105_NUM_PORTS; port++) {
 			if (mac[port].ing_mirr || mac[port].egr_mirr) {
@@ -1963,80 +1942,10 @@
 		/* Unset already_enabled for next time */
 		if (!keep)
 			new_mirr_port = SJA1105_NUM_PORTS;
->>>>>>> b08baef0
 	}
 	if (new_mirr_port != general_params->mirr_port) {
 		general_params->mirr_port = new_mirr_port;
 
-<<<<<<< HEAD
-	if (copy_to_user(ifr->ifr_data, &config, sizeof(config)))
-		return -EFAULT;
-	return 0;
-}
-
-static int sja1105_hwtstamp_get(struct dsa_switch *ds, int port,
-				struct ifreq *ifr)
-{
-	struct sja1105_private *priv = ds->priv;
-	struct hwtstamp_config config;
-
-	config.flags = 0;
-	if (priv->ports[port].hwts_tx_en)
-		config.tx_type = HWTSTAMP_TX_ON;
-	else
-		config.tx_type = HWTSTAMP_TX_OFF;
-	if (test_bit(SJA1105_HWTS_RX_EN, &priv->tagger_data.state))
-		config.rx_filter = HWTSTAMP_FILTER_PTP_V2_L2_EVENT;
-	else
-		config.rx_filter = HWTSTAMP_FILTER_NONE;
-
-	return copy_to_user(ifr->ifr_data, &config, sizeof(config)) ?
-		-EFAULT : 0;
-}
-
-#define to_tagger(d) \
-	container_of((d), struct sja1105_tagger_data, rxtstamp_work)
-#define to_sja1105(d) \
-	container_of((d), struct sja1105_private, tagger_data)
-
-static void sja1105_rxtstamp_work(struct work_struct *work)
-{
-	struct sja1105_tagger_data *data = to_tagger(work);
-	struct sja1105_private *priv = to_sja1105(data);
-	struct sk_buff *skb;
-	u64 now;
-
-	mutex_lock(&priv->ptp_lock);
-
-	while ((skb = skb_dequeue(&data->skb_rxtstamp_queue)) != NULL) {
-		struct skb_shared_hwtstamps *shwt = skb_hwtstamps(skb);
-		u64 ts;
-
-		now = priv->tstamp_cc.read(&priv->tstamp_cc);
-
-		*shwt = (struct skb_shared_hwtstamps) {0};
-
-		ts = SJA1105_SKB_CB(skb)->meta_tstamp;
-		ts = sja1105_tstamp_reconstruct(priv, now, ts);
-		ts = timecounter_cyc2time(&priv->tstamp_tc, ts);
-
-		shwt->hwtstamp = ns_to_ktime(ts);
-		netif_rx_ni(skb);
-	}
-
-	mutex_unlock(&priv->ptp_lock);
-}
-
-/* Called from dsa_skb_defer_rx_timestamp */
-static bool sja1105_port_rxtstamp(struct dsa_switch *ds, int port,
-				  struct sk_buff *skb, unsigned int type)
-{
-	struct sja1105_private *priv = ds->priv;
-	struct sja1105_tagger_data *data = &priv->tagger_data;
-
-	if (!test_bit(SJA1105_HWTS_RX_EN, &data->state))
-		return false;
-=======
 		rc = sja1105_dynamic_config_write(priv, BLK_IDX_GENERAL_PARAMS,
 						  0, general_params, true);
 		if (rc < 0)
@@ -2047,7 +1956,6 @@
 		mac[from].ing_mirr = enabled;
 	else
 		mac[from].egr_mirr = enabled;
->>>>>>> b08baef0
 
 	return sja1105_dynamic_config_write(priv, BLK_IDX_MAC_CONFIG, from,
 					    &mac[from], true);
@@ -2201,11 +2109,6 @@
 	priv->ds = ds;
 
 	tagger_data = &priv->tagger_data;
-<<<<<<< HEAD
-	skb_queue_head_init(&tagger_data->skb_rxtstamp_queue);
-	INIT_WORK(&tagger_data->rxtstamp_work, sja1105_rxtstamp_work);
-	spin_lock_init(&tagger_data->meta_lock);
-=======
 
 	mutex_init(&priv->ptp_data.lock);
 	mutex_init(&priv->mgmt_lock);
@@ -2215,7 +2118,6 @@
 	rc = dsa_register_switch(priv->ds);
 	if (rc)
 		return rc;
->>>>>>> b08baef0
 
 	/* Connections between dsa_port and sja1105_port */
 	for (i = 0; i < SJA1105_NUM_PORTS; i++) {
