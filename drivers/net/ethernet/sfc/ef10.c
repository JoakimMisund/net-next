--- conflicted
+++ resolved
@@ -2853,13 +2853,6 @@
 	}
 
 	/* Transmit timestamps are only available for 8XXX series. They result
-<<<<<<< HEAD
-	 * in three events per packet. These occur in order, and are:
-	 *  - the normal completion event
-	 *  - the low part of the timestamp
-	 *  - the high part of the timestamp
-	 *
-=======
 	 * in up to three events per packet. These occur in order, and are:
 	 *  - the normal completion event (may be omitted)
 	 *  - the low part of the timestamp
@@ -2878,26 +2871,14 @@
 	 * merged, so we may not see COMP N above. As such, the completion
 	 * events are not very useful here.
 	 *
->>>>>>> 77a36a3a
 	 * Each part of the timestamp is itself split across two 16 bit
 	 * fields in the event.
 	 */
 	tx_ev_type = EFX_QWORD_FIELD(*event, ESF_EZ_TX_SOFT1);
-<<<<<<< HEAD
 
 	switch (tx_ev_type) {
 	case TX_TIMESTAMP_EVENT_TX_EV_COMPLETION:
-		/* In case of Queue flush or FLR, we might have received
-		 * the previous TX completion event but not the Timestamp
-		 * events.
-		 */
-		if (tx_queue->completed_desc_ptr != tx_queue->ptr_mask)
-			efx_xmit_done(tx_queue, tx_queue->completed_desc_ptr);
-
-		tx_ev_desc_ptr = EFX_QWORD_FIELD(*event,
-						 ESF_DZ_TX_DESCR_INDX);
-		tx_queue->completed_desc_ptr =
-					tx_ev_desc_ptr & tx_queue->ptr_mask;
+		/* Ignore this event - see above. */
 		break;
 
 	case TX_TIMESTAMP_EVENT_TX_EV_TSTAMP_LO:
@@ -2909,8 +2890,7 @@
 		ts_part = efx_ef10_extract_event_ts(event);
 		tx_queue->completed_timestamp_major = ts_part;
 
-		efx_xmit_done(tx_queue, tx_queue->completed_desc_ptr);
-		tx_queue->completed_desc_ptr = tx_queue->ptr_mask;
+		efx_xmit_done_single(tx_queue);
 		break;
 
 	default:
@@ -2979,92 +2959,6 @@
 static int efx_ef10_ev_process(struct efx_channel *channel, int quota)
 {
 	struct efx_nic *efx = channel->efx;
-=======
-
-	switch (tx_ev_type) {
-	case TX_TIMESTAMP_EVENT_TX_EV_COMPLETION:
-		/* Ignore this event - see above. */
-		break;
-
-	case TX_TIMESTAMP_EVENT_TX_EV_TSTAMP_LO:
-		ts_part = efx_ef10_extract_event_ts(event);
-		tx_queue->completed_timestamp_minor = ts_part;
-		break;
-
-	case TX_TIMESTAMP_EVENT_TX_EV_TSTAMP_HI:
-		ts_part = efx_ef10_extract_event_ts(event);
-		tx_queue->completed_timestamp_major = ts_part;
-
-		efx_xmit_done_single(tx_queue);
-		break;
-
-	default:
-		netif_err(efx, hw, efx->net_dev,
-			  "channel %d unknown tx event type %d (data "
-			  EFX_QWORD_FMT ")\n",
-			  channel->channel, tx_ev_type,
-			  EFX_QWORD_VAL(*event));
-		break;
-	}
-}
-
-static void
-efx_ef10_handle_driver_event(struct efx_channel *channel, efx_qword_t *event)
-{
-	struct efx_nic *efx = channel->efx;
-	int subcode;
-
-	subcode = EFX_QWORD_FIELD(*event, ESF_DZ_DRV_SUB_CODE);
-
-	switch (subcode) {
-	case ESE_DZ_DRV_TIMER_EV:
-	case ESE_DZ_DRV_WAKE_UP_EV:
-		break;
-	case ESE_DZ_DRV_START_UP_EV:
-		/* event queue init complete. ok. */
-		break;
-	default:
-		netif_err(efx, hw, efx->net_dev,
-			  "channel %d unknown driver event type %d"
-			  " (data " EFX_QWORD_FMT ")\n",
-			  channel->channel, subcode,
-			  EFX_QWORD_VAL(*event));
-
-	}
-}
-
-static void efx_ef10_handle_driver_generated_event(struct efx_channel *channel,
-						   efx_qword_t *event)
-{
-	struct efx_nic *efx = channel->efx;
-	u32 subcode;
-
-	subcode = EFX_QWORD_FIELD(*event, EFX_DWORD_0);
-
-	switch (subcode) {
-	case EFX_EF10_TEST:
-		channel->event_test_cpu = raw_smp_processor_id();
-		break;
-	case EFX_EF10_REFILL:
-		/* The queue must be empty, so we won't receive any rx
-		 * events, so efx_process_channel() won't refill the
-		 * queue. Refill it here
-		 */
-		efx_fast_push_rx_descriptors(&channel->rx_queue, true);
-		break;
-	default:
-		netif_err(efx, hw, efx->net_dev,
-			  "channel %d unknown driver event type %u"
-			  " (data " EFX_QWORD_FMT ")\n",
-			  channel->channel, (unsigned) subcode,
-			  EFX_QWORD_VAL(*event));
-	}
-}
-
-static int efx_ef10_ev_process(struct efx_channel *channel, int quota)
-{
-	struct efx_nic *efx = channel->efx;
->>>>>>> 77a36a3a
 	efx_qword_t event, *p_event;
 	unsigned int read_ptr;
 	int ev_code;
