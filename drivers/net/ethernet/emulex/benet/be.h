/*
 * Copyright (C) 2005 - 2013 Emulex
 * All rights reserved.
 *
 * This program is free software; you can redistribute it and/or
 * modify it under the terms of the GNU General Public License version 2
 * as published by the Free Software Foundation.  The full GNU General
 * Public License is included in this distribution in the file called COPYING.
 *
 * Contact Information:
 * linux-drivers@emulex.com
 *
 * Emulex
 * 3333 Susan Street
 * Costa Mesa, CA 92626
 */

#ifndef BE_H
#define BE_H

#include <linux/pci.h>
#include <linux/etherdevice.h>
#include <linux/delay.h>
#include <net/tcp.h>
#include <net/ip.h>
#include <net/ipv6.h>
#include <linux/if_vlan.h>
#include <linux/workqueue.h>
#include <linux/interrupt.h>
#include <linux/firmware.h>
#include <linux/slab.h>
#include <linux/u64_stats_sync.h>

#include "be_hw.h"
#include "be_roce.h"

#define DRV_VER			"4.9.224.0u"
#define DRV_NAME		"be2net"
#define BE_NAME			"Emulex BladeEngine2"
#define BE3_NAME		"Emulex BladeEngine3"
#define OC_NAME			"Emulex OneConnect"
#define OC_NAME_BE		OC_NAME	"(be3)"
#define OC_NAME_LANCER		OC_NAME "(Lancer)"
#define OC_NAME_SH		OC_NAME "(Skyhawk)"
#define DRV_DESC		"Emulex OneConnect 10Gbps NIC Driver"

#define BE_VENDOR_ID 		0x19a2
#define EMULEX_VENDOR_ID	0x10df
#define BE_DEVICE_ID1		0x211
#define BE_DEVICE_ID2		0x221
#define OC_DEVICE_ID1		0x700	/* Device Id for BE2 cards */
#define OC_DEVICE_ID2		0x710	/* Device Id for BE3 cards */
#define OC_DEVICE_ID3		0xe220	/* Device id for Lancer cards */
#define OC_DEVICE_ID4           0xe228   /* Device id for VF in Lancer */
#define OC_DEVICE_ID5		0x720	/* Device Id for Skyhawk cards */
#define OC_DEVICE_ID6		0x728   /* Device id for VF in SkyHawk */
#define OC_SUBSYS_DEVICE_ID1	0xE602
#define OC_SUBSYS_DEVICE_ID2	0xE642
#define OC_SUBSYS_DEVICE_ID3	0xE612
#define OC_SUBSYS_DEVICE_ID4	0xE652

static inline char *nic_name(struct pci_dev *pdev)
{
	switch (pdev->device) {
	case OC_DEVICE_ID1:
		return OC_NAME;
	case OC_DEVICE_ID2:
		return OC_NAME_BE;
	case OC_DEVICE_ID3:
	case OC_DEVICE_ID4:
		return OC_NAME_LANCER;
	case BE_DEVICE_ID2:
		return BE3_NAME;
	case OC_DEVICE_ID5:
	case OC_DEVICE_ID6:
		return OC_NAME_SH;
	default:
		return BE_NAME;
	}
}

/* Number of bytes of an RX frame that are copied to skb->data */
#define BE_HDR_LEN		((u16) 64)
/* allocate extra space to allow tunneling decapsulation without head reallocation */
#define BE_RX_SKB_ALLOC_SIZE (BE_HDR_LEN + 64)

#define BE_MAX_JUMBO_FRAME_SIZE	9018
#define BE_MIN_MTU		256

#define BE_NUM_VLANS_SUPPORTED	64
#define BE_UMC_NUM_VLANS_SUPPORTED	15
#define BE_MAX_EQD		128u
#define	BE_MAX_TX_FRAG_COUNT	30

#define EVNT_Q_LEN		1024
#define TX_Q_LEN		2048
#define TX_CQ_LEN		1024
#define RX_Q_LEN		1024	/* Does not support any other value */
#define RX_CQ_LEN		1024
#define MCC_Q_LEN		128	/* total size not to exceed 8 pages */
#define MCC_CQ_LEN		256

#define BE2_MAX_RSS_QS		4
#define BE3_MAX_RSS_QS		16
#define BE3_MAX_TX_QS		16
#define BE3_MAX_EVT_QS		16

#define MAX_RX_QS		32
#define MAX_EVT_QS		32
#define MAX_TX_QS		32

#define MAX_ROCE_EQS		5
#define MAX_MSIX_VECTORS	32
#define MIN_MSIX_VECTORS	1
#define BE_TX_BUDGET		256
#define BE_NAPI_WEIGHT		64
#define MAX_RX_POST		BE_NAPI_WEIGHT /* Frags posted at a time */
#define RX_FRAGS_REFILL_WM	(RX_Q_LEN - MAX_RX_POST)

#define MAX_VFS			30 /* Max VFs supported by BE3 FW */
#define FW_VER_LEN		32

struct be_dma_mem {
	void *va;
	dma_addr_t dma;
	u32 size;
};

struct be_queue_info {
	struct be_dma_mem dma_mem;
	u16 len;
	u16 entry_size;	/* Size of an element in the queue */
	u16 id;
	u16 tail, head;
	bool created;
	atomic_t used;	/* Number of valid elements in the queue */
};

static inline u32 MODULO(u16 val, u16 limit)
{
	BUG_ON(limit & (limit - 1));
	return val & (limit - 1);
}

static inline void index_adv(u16 *index, u16 val, u16 limit)
{
	*index = MODULO((*index + val), limit);
}

static inline void index_inc(u16 *index, u16 limit)
{
	*index = MODULO((*index + 1), limit);
}

static inline void *queue_head_node(struct be_queue_info *q)
{
	return q->dma_mem.va + q->head * q->entry_size;
}

static inline void *queue_tail_node(struct be_queue_info *q)
{
	return q->dma_mem.va + q->tail * q->entry_size;
}

static inline void *queue_index_node(struct be_queue_info *q, u16 index)
{
	return q->dma_mem.va + index * q->entry_size;
}

static inline void queue_head_inc(struct be_queue_info *q)
{
	index_inc(&q->head, q->len);
}

static inline void index_dec(u16 *index, u16 limit)
{
	*index = MODULO((*index - 1), limit);
}

static inline void queue_tail_inc(struct be_queue_info *q)
{
	index_inc(&q->tail, q->len);
}

struct be_eq_obj {
	struct be_queue_info q;
	char desc[32];

	/* Adaptive interrupt coalescing (AIC) info */
	bool enable_aic;
	u32 min_eqd;		/* in usecs */
	u32 max_eqd;		/* in usecs */
	u32 eqd;		/* configured val when aic is off */
	u32 cur_eqd;		/* in usecs */

	u8 idx;			/* array index */
	u8 msix_idx;
	u16 tx_budget;
	u16 spurious_intr;
	struct napi_struct napi;
	struct be_adapter *adapter;

#ifdef CONFIG_NET_RX_BUSY_POLL
#define BE_EQ_IDLE		0
#define BE_EQ_NAPI		1	/* napi owns this EQ */
#define BE_EQ_POLL		2	/* poll owns this EQ */
#define BE_EQ_LOCKED		(BE_EQ_NAPI | BE_EQ_POLL)
#define BE_EQ_NAPI_YIELD	4	/* napi yielded this EQ */
#define BE_EQ_POLL_YIELD	8	/* poll yielded this EQ */
#define BE_EQ_YIELD		(BE_EQ_NAPI_YIELD | BE_EQ_POLL_YIELD)
#define BE_EQ_USER_PEND		(BE_EQ_POLL | BE_EQ_POLL_YIELD)
	unsigned int state;
	spinlock_t lock;	/* lock to serialize napi and busy-poll */
#endif  /* CONFIG_NET_RX_BUSY_POLL */
} ____cacheline_aligned_in_smp;

struct be_aic_obj {		/* Adaptive interrupt coalescing (AIC) info */
	bool enable;
	u32 min_eqd;		/* in usecs */
	u32 max_eqd;		/* in usecs */
	u32 prev_eqd;		/* in usecs */
	u32 et_eqd;		/* configured val when aic is off */
	ulong jiffies;
	u64 rx_pkts_prev;	/* Used to calculate RX pps */
	u64 tx_reqs_prev;	/* Used to calculate TX pps */
};

enum {
	NAPI_POLLING,
	BUSY_POLLING
};

struct be_mcc_obj {
	struct be_queue_info q;
	struct be_queue_info cq;
	bool rearm_cq;
};

struct be_tx_stats {
	u64 tx_bytes;
	u64 tx_pkts;
	u64 tx_reqs;
	u64 tx_wrbs;
	u64 tx_compl;
	ulong tx_jiffies;
	u32 tx_stops;
	u32 tx_drv_drops;	/* pkts dropped by driver */
	struct u64_stats_sync sync;
	struct u64_stats_sync sync_compl;
};

struct be_tx_obj {
	u32 db_offset;
	struct be_queue_info q;
	struct be_queue_info cq;
	/* Remember the skbs that were transmitted */
	struct sk_buff *sent_skb_list[TX_Q_LEN];
	struct be_tx_stats stats;
} ____cacheline_aligned_in_smp;

/* Struct to remember the pages posted for rx frags */
struct be_rx_page_info {
	struct page *page;
	DEFINE_DMA_UNMAP_ADDR(bus);
	u16 page_offset;
	bool last_page_user;
};

struct be_rx_stats {
	u64 rx_bytes;
	u64 rx_pkts;
	u32 rx_drops_no_skbs;	/* skb allocation errors */
	u32 rx_drops_no_frags;	/* HW has no fetched frags */
	u32 rx_post_fail;	/* page post alloc failures */
	u32 rx_compl;
	u32 rx_mcast_pkts;
	u32 rx_compl_err;	/* completions with err set */
	struct u64_stats_sync sync;
};

struct be_rx_compl_info {
	u32 rss_hash;
	u16 vlan_tag;
	u16 pkt_size;
	u16 rxq_idx;
	u16 port;
	u8 vlanf;
	u8 num_rcvd;
	u8 err;
	u8 ipf;
	u8 tcpf;
	u8 udpf;
	u8 ip_csum;
	u8 l4_csum;
	u8 ipv6;
	u8 vtm;
	u8 pkt_type;
	u8 ip_frag;
};

struct be_rx_obj {
	struct be_adapter *adapter;
	struct be_queue_info q;
	struct be_queue_info cq;
	struct be_rx_compl_info rxcp;
	struct be_rx_page_info page_info_tbl[RX_Q_LEN];
	struct be_rx_stats stats;
	u8 rss_id;
	bool rx_post_starved;	/* Zero rx frags have been posted to BE */
} ____cacheline_aligned_in_smp;

struct be_drv_stats {
	u32 be_on_die_temperature;
	u32 eth_red_drops;
	u32 rx_drops_no_pbuf;
	u32 rx_drops_no_txpb;
	u32 rx_drops_no_erx_descr;
	u32 rx_drops_no_tpre_descr;
	u32 rx_drops_too_many_frags;
	u32 forwarded_packets;
	u32 rx_drops_mtu;
	u32 rx_crc_errors;
	u32 rx_alignment_symbol_errors;
	u32 rx_pause_frames;
	u32 rx_priority_pause_frames;
	u32 rx_control_frames;
	u32 rx_in_range_errors;
	u32 rx_out_range_errors;
	u32 rx_frame_too_long;
	u32 rx_address_filtered;
	u32 rx_dropped_too_small;
	u32 rx_dropped_too_short;
	u32 rx_dropped_header_too_small;
	u32 rx_dropped_tcp_length;
	u32 rx_dropped_runt;
	u32 rx_ip_checksum_errs;
	u32 rx_tcp_checksum_errs;
	u32 rx_udp_checksum_errs;
	u32 tx_pauseframes;
	u32 tx_priority_pauseframes;
	u32 tx_controlframes;
	u32 rxpp_fifo_overflow_drop;
	u32 rx_input_fifo_overflow_drop;
	u32 pmem_fifo_overflow_drop;
	u32 jabber_events;
	u32 rx_roce_bytes_lsd;
	u32 rx_roce_bytes_msd;
	u32 rx_roce_frames;
	u32 roce_drops_payload_len;
	u32 roce_drops_crc;
};

struct be_vf_cfg {
	unsigned char mac_addr[ETH_ALEN];
	int if_handle;
	int pmac_id;
	u16 def_vid;
	u16 vlan_tag;
	u32 tx_rate;
};

enum vf_state {
	ENABLED = 0,
	ASSIGNED = 1
};

#define BE_FLAGS_LINK_STATUS_INIT		1
#define BE_FLAGS_WORKER_SCHEDULED		(1 << 3)
#define BE_FLAGS_VLAN_PROMISC			(1 << 4)
#define BE_FLAGS_NAPI_ENABLED			(1 << 9)
#define BE_UC_PMAC_COUNT		30
#define BE_VF_UC_PMAC_COUNT		2
#define BE_FLAGS_QNQ_ASYNC_EVT_RCVD		(1 << 11)

/* Ethtool set_dump flags */
#define LANCER_INITIATE_FW_DUMP			0x1

struct phy_info {
	u8 transceiver;
	u8 autoneg;
	u8 fc_autoneg;
	u8 port_type;
	u16 phy_type;
	u16 interface_type;
	u32 misc_params;
	u16 auto_speeds_supported;
	u16 fixed_speeds_supported;
	int link_speed;
	u32 dac_cable_len;
	u32 advertising;
	u32 supported;
};

struct be_resources {
	u16 max_vfs;		/* Total VFs "really" supported by FW/HW */
	u16 max_mcast_mac;
	u16 max_tx_qs;
	u16 max_rss_qs;
	u16 max_rx_qs;
	u16 max_uc_mac;		/* Max UC MACs programmable */
	u16 max_vlans;		/* Number of vlans supported */
	u16 max_evt_qs;
	u32 if_cap_flags;
};

struct be_adapter {
	struct pci_dev *pdev;
	struct net_device *netdev;

	u8 __iomem *csr;	/* CSR BAR used only for BE2/3 */
	u8 __iomem *db;		/* Door Bell */

	struct mutex mbox_lock; /* For serializing mbox cmds to BE card */
	struct be_dma_mem mbox_mem;
	/* Mbox mem is adjusted to align to 16 bytes. The allocated addr
	 * is stored for freeing purpose */
	struct be_dma_mem mbox_mem_alloced;

	struct be_mcc_obj mcc_obj;
	spinlock_t mcc_lock;	/* For serializing mcc cmds to BE card */
	spinlock_t mcc_cq_lock;

	u16 cfg_num_qs;		/* configured via set-channels */
	u16 num_evt_qs;
	u16 num_msix_vec;
	struct be_eq_obj eq_obj[MAX_EVT_QS];
	struct msix_entry msix_entries[MAX_MSIX_VECTORS];
	bool isr_registered;

	/* TX Rings */
	u16 num_tx_qs;
	struct be_tx_obj tx_obj[MAX_TX_QS];

	/* Rx rings */
	u16 num_rx_qs;
	struct be_rx_obj rx_obj[MAX_RX_QS];
	u32 big_page_size;	/* Compounded page size shared by rx wrbs */

	struct be_drv_stats drv_stats;
	struct be_aic_obj aic_obj[MAX_EVT_QS];
	u16 vlans_added;
	u8 vlan_tag[VLAN_N_VID];
	u8 vlan_prio_bmap;	/* Available Priority BitMap */
	u16 recommended_prio;	/* Recommended Priority */
	struct be_dma_mem rx_filter; /* Cmd DMA mem for rx-filter */

	struct be_dma_mem stats_cmd;
	/* Work queue used to perform periodic tasks like getting statistics */
	struct delayed_work work;
	u16 work_counter;

	struct delayed_work func_recovery_work;
	u32 flags;
	u32 cmd_privileges;
	/* Ethtool knobs and info */
	char fw_ver[FW_VER_LEN];
	char fw_on_flash[FW_VER_LEN];
	int if_handle;		/* Used to configure filtering */
	u32 *pmac_id;		/* MAC addr handle used by BE card */
	u32 beacon_state;	/* for set_phys_id */

	bool eeh_error;
	bool fw_timeout;
	bool hw_error;

	u32 port_num;
	bool promiscuous;
	u32 function_mode;
	u32 function_caps;
	u32 rx_fc;		/* Rx flow control */
	u32 tx_fc;		/* Tx flow control */
	bool stats_cmd_sent;
	struct {
		u32 size;
		u32 total_size;
		u64 io_addr;
	} roce_db;
	u32 num_msix_roce_vec;
	struct ocrdma_dev *ocrdma_dev;
	struct list_head entry;

	u32 flash_status;
	struct completion flash_compl;

	struct be_resources res;	/* resources available for the func */
	u16 num_vfs;			/* Number of VFs provisioned by PF */
	u8 virtfn;
	struct be_vf_cfg *vf_cfg;
	bool be3_native;
	u32 sli_family;
	u8 hba_port_num;
	u16 pvid;
	struct phy_info phy;
	u8 wol_cap;
	bool wol;
	u32 uc_macs;		/* Count of secondary UC MAC programmed */
	u16 asic_rev;
	u16 qnq_vid;
	u32 msg_enable;
	int be_get_temp_freq;
	u8 pf_number;
	u64 rss_flags;
};

#define be_physfn(adapter)		(!adapter->virtfn)
#define	sriov_enabled(adapter)		(adapter->num_vfs > 0)
#define sriov_want(adapter)             (be_physfn(adapter) &&	\
					 (num_vfs || pci_num_vf(adapter->pdev)))
#define for_all_vfs(adapter, vf_cfg, i)					\
	for (i = 0, vf_cfg = &adapter->vf_cfg[i]; i < adapter->num_vfs;	\
		i++, vf_cfg++)

#define ON				1
#define OFF				0

#define be_max_vlans(adapter)		(adapter->res.max_vlans)
#define be_max_uc(adapter)		(adapter->res.max_uc_mac)
#define be_max_mc(adapter)		(adapter->res.max_mcast_mac)
#define be_max_vfs(adapter)		(adapter->res.max_vfs)
#define be_max_rss(adapter)		(adapter->res.max_rss_qs)
#define be_max_txqs(adapter)		(adapter->res.max_tx_qs)
#define be_max_prio_txqs(adapter)	(adapter->res.max_prio_tx_qs)
#define be_max_rxqs(adapter)		(adapter->res.max_rx_qs)
#define be_max_eqs(adapter)		(adapter->res.max_evt_qs)
#define be_if_cap_flags(adapter)	(adapter->res.if_cap_flags)

static inline u16 be_max_qs(struct be_adapter *adapter)
{
	/* If no RSS, need atleast the one def RXQ */
	u16 num = max_t(u16, be_max_rss(adapter), 1);

	num = min(num, be_max_eqs(adapter));
	return min_t(u16, num, num_online_cpus());
}

#define lancer_chip(adapter)	(adapter->pdev->device == OC_DEVICE_ID3 || \
				 adapter->pdev->device == OC_DEVICE_ID4)

#define skyhawk_chip(adapter)	(adapter->pdev->device == OC_DEVICE_ID5 || \
				 adapter->pdev->device == OC_DEVICE_ID6)

#define BE3_chip(adapter)	(adapter->pdev->device == BE_DEVICE_ID2 || \
				 adapter->pdev->device == OC_DEVICE_ID2)

#define BE2_chip(adapter)	(adapter->pdev->device == BE_DEVICE_ID1 || \
				 adapter->pdev->device == OC_DEVICE_ID1)

#define BEx_chip(adapter)	(BE3_chip(adapter) || BE2_chip(adapter))

#define be_roce_supported(adapter)	(skyhawk_chip(adapter) && \
					(adapter->function_mode & RDMA_ENABLED))

extern const struct ethtool_ops be_ethtool_ops;

#define msix_enabled(adapter)		(adapter->num_msix_vec > 0)
#define num_irqs(adapter)		(msix_enabled(adapter) ?	\
						adapter->num_msix_vec : 1)
#define tx_stats(txo)			(&(txo)->stats)
#define rx_stats(rxo)			(&(rxo)->stats)

/* The default RXQ is the last RXQ */
#define default_rxo(adpt)		(&adpt->rx_obj[adpt->num_rx_qs - 1])

#define for_all_rx_queues(adapter, rxo, i)				\
	for (i = 0, rxo = &adapter->rx_obj[i]; i < adapter->num_rx_qs;	\
		i++, rxo++)

/* Skip the default non-rss queue (last one)*/
#define for_all_rss_queues(adapter, rxo, i)				\
	for (i = 0, rxo = &adapter->rx_obj[i]; i < (adapter->num_rx_qs - 1);\
		i++, rxo++)

#define for_all_tx_queues(adapter, txo, i)				\
	for (i = 0, txo = &adapter->tx_obj[i]; i < adapter->num_tx_qs;	\
		i++, txo++)

#define for_all_evt_queues(adapter, eqo, i)				\
	for (i = 0, eqo = &adapter->eq_obj[i]; i < adapter->num_evt_qs; \
		i++, eqo++)

#define for_all_rx_queues_on_eq(adapter, eqo, rxo, i)			\
	for (i = eqo->idx, rxo = &adapter->rx_obj[i]; i < adapter->num_rx_qs;\
		 i += adapter->num_evt_qs, rxo += adapter->num_evt_qs)

#define is_mcc_eqo(eqo)			(eqo->idx == 0)
#define mcc_eqo(adapter)		(&adapter->eq_obj[0])

#define PAGE_SHIFT_4K		12
#define PAGE_SIZE_4K		(1 << PAGE_SHIFT_4K)

/* Returns number of pages spanned by the data starting at the given addr */
#define PAGES_4K_SPANNED(_address, size) 				\
		((u32)((((size_t)(_address) & (PAGE_SIZE_4K - 1)) + 	\
			(size) + (PAGE_SIZE_4K - 1)) >> PAGE_SHIFT_4K))

/* Returns bit offset within a DWORD of a bitfield */
#define AMAP_BIT_OFFSET(_struct, field)  				\
		(((size_t)&(((_struct *)0)->field))%32)

/* Returns the bit mask of the field that is NOT shifted into location. */
static inline u32 amap_mask(u32 bitsize)
{
	return (bitsize == 32 ? 0xFFFFFFFF : (1 << bitsize) - 1);
}

static inline void
amap_set(void *ptr, u32 dw_offset, u32 mask, u32 offset, u32 value)
{
	u32 *dw = (u32 *) ptr + dw_offset;
	*dw &= ~(mask << offset);
	*dw |= (mask & value) << offset;
}

#define AMAP_SET_BITS(_struct, field, ptr, val)				\
		amap_set(ptr,						\
			offsetof(_struct, field)/32,			\
			amap_mask(sizeof(((_struct *)0)->field)),	\
			AMAP_BIT_OFFSET(_struct, field),		\
			val)

static inline u32 amap_get(void *ptr, u32 dw_offset, u32 mask, u32 offset)
{
	u32 *dw = (u32 *) ptr;
	return mask & (*(dw + dw_offset) >> offset);
}

#define AMAP_GET_BITS(_struct, field, ptr)				\
		amap_get(ptr,						\
			offsetof(_struct, field)/32,			\
			amap_mask(sizeof(((_struct *)0)->field)),	\
			AMAP_BIT_OFFSET(_struct, field))

#define be_dws_cpu_to_le(wrb, len)	swap_dws(wrb, len)
#define be_dws_le_to_cpu(wrb, len)	swap_dws(wrb, len)
static inline void swap_dws(void *wrb, int len)
{
#ifdef __BIG_ENDIAN
	u32 *dw = wrb;
	BUG_ON(len % 4);
	do {
		*dw = cpu_to_le32(*dw);
		dw++;
		len -= 4;
	} while (len);
#endif				/* __BIG_ENDIAN */
}

static inline u8 is_tcp_pkt(struct sk_buff *skb)
{
	u8 val = 0;

	if (ip_hdr(skb)->version == 4)
		val = (ip_hdr(skb)->protocol == IPPROTO_TCP);
	else if (ip_hdr(skb)->version == 6)
		val = (ipv6_hdr(skb)->nexthdr == NEXTHDR_TCP);

	return val;
}

static inline u8 is_udp_pkt(struct sk_buff *skb)
{
	u8 val = 0;

	if (ip_hdr(skb)->version == 4)
		val = (ip_hdr(skb)->protocol == IPPROTO_UDP);
	else if (ip_hdr(skb)->version == 6)
		val = (ipv6_hdr(skb)->nexthdr == NEXTHDR_UDP);

	return val;
}

static inline bool is_ipv4_pkt(struct sk_buff *skb)
{
	return skb->protocol == htons(ETH_P_IP) && ip_hdr(skb)->version == 4;
}

static inline void be_vf_eth_addr_generate(struct be_adapter *adapter, u8 *mac)
{
	u32 addr;

	addr = jhash(adapter->netdev->dev_addr, ETH_ALEN, 0);

	mac[5] = (u8)(addr & 0xFF);
	mac[4] = (u8)((addr >> 8) & 0xFF);
	mac[3] = (u8)((addr >> 16) & 0xFF);
	/* Use the OUI from the current MAC address */
	memcpy(mac, adapter->netdev->dev_addr, 3);
}

static inline bool be_multi_rxq(const struct be_adapter *adapter)
{
	return adapter->num_rx_qs > 1;
}

static inline bool be_error(struct be_adapter *adapter)
{
	return adapter->eeh_error || adapter->hw_error || adapter->fw_timeout;
}

static inline bool be_hw_error(struct be_adapter *adapter)
{
	return adapter->eeh_error || adapter->hw_error;
}

static inline void  be_clear_all_error(struct be_adapter *adapter)
{
	adapter->eeh_error = false;
	adapter->hw_error = false;
	adapter->fw_timeout = false;
}

static inline bool be_is_wol_excluded(struct be_adapter *adapter)
{
	struct pci_dev *pdev = adapter->pdev;

	if (!be_physfn(adapter))
		return true;

	switch (pdev->subsystem_device) {
	case OC_SUBSYS_DEVICE_ID1:
	case OC_SUBSYS_DEVICE_ID2:
	case OC_SUBSYS_DEVICE_ID3:
	case OC_SUBSYS_DEVICE_ID4:
		return true;
	default:
		return false;
	}
}

static inline int qnq_async_evt_rcvd(struct be_adapter *adapter)
{
	return adapter->flags & BE_FLAGS_QNQ_ASYNC_EVT_RCVD;
}

<<<<<<< HEAD
#ifdef CONFIG_NET_RX_BUSY_POLL
static inline bool be_lock_napi(struct be_eq_obj *eqo)
{
	bool status = true;

	spin_lock(&eqo->lock); /* BH is already disabled */
	if (eqo->state & BE_EQ_LOCKED) {
		WARN_ON(eqo->state & BE_EQ_NAPI);
		eqo->state |= BE_EQ_NAPI_YIELD;
		status = false;
	} else {
		eqo->state = BE_EQ_NAPI;
	}
	spin_unlock(&eqo->lock);
	return status;
}

static inline void be_unlock_napi(struct be_eq_obj *eqo)
{
	spin_lock(&eqo->lock); /* BH is already disabled */

	WARN_ON(eqo->state & (BE_EQ_POLL | BE_EQ_NAPI_YIELD));
	eqo->state = BE_EQ_IDLE;

	spin_unlock(&eqo->lock);
}

static inline bool be_lock_busy_poll(struct be_eq_obj *eqo)
{
	bool status = true;

	spin_lock_bh(&eqo->lock);
	if (eqo->state & BE_EQ_LOCKED) {
		eqo->state |= BE_EQ_POLL_YIELD;
		status = false;
	} else {
		eqo->state |= BE_EQ_POLL;
	}
	spin_unlock_bh(&eqo->lock);
	return status;
}

static inline void be_unlock_busy_poll(struct be_eq_obj *eqo)
{
	spin_lock_bh(&eqo->lock);

	WARN_ON(eqo->state & (BE_EQ_NAPI));
	eqo->state = BE_EQ_IDLE;

	spin_unlock_bh(&eqo->lock);
}

static inline void be_enable_busy_poll(struct be_eq_obj *eqo)
{
	spin_lock_init(&eqo->lock);
	eqo->state = BE_EQ_IDLE;
}

static inline void be_disable_busy_poll(struct be_eq_obj *eqo)
{
	local_bh_disable();

	/* It's enough to just acquire napi lock on the eqo to stop
	 * be_busy_poll() from processing any queueus.
	 */
	while (!be_lock_napi(eqo))
		mdelay(1);

	local_bh_enable();
}

#else /* CONFIG_NET_RX_BUSY_POLL */

static inline bool be_lock_napi(struct be_eq_obj *eqo)
{
	return true;
}

static inline void be_unlock_napi(struct be_eq_obj *eqo)
{
}

static inline bool be_lock_busy_poll(struct be_eq_obj *eqo)
{
	return false;
}

static inline void be_unlock_busy_poll(struct be_eq_obj *eqo)
{
}

static inline void be_enable_busy_poll(struct be_eq_obj *eqo)
{
}

static inline void be_disable_busy_poll(struct be_eq_obj *eqo)
{
}
#endif /* CONFIG_NET_RX_BUSY_POLL */

void be_cq_notify(struct be_adapter *adapter, u16 qid, bool arm,
		  u16 num_popped);
void be_link_status_update(struct be_adapter *adapter, u8 link_status);
void be_parse_stats(struct be_adapter *adapter);
int be_load_fw(struct be_adapter *adapter, u8 *func);
bool be_is_wol_supported(struct be_adapter *adapter);
bool be_pause_supported(struct be_adapter *adapter);
u32 be_get_fw_log_level(struct be_adapter *adapter);
=======
static inline int fw_major_num(const char *fw_ver)
{
	int fw_major = 0;

	sscanf(fw_ver, "%d.", &fw_major);

	return fw_major;
}

extern void be_cq_notify(struct be_adapter *adapter, u16 qid, bool arm,
		u16 num_popped);
extern void be_link_status_update(struct be_adapter *adapter, u8 link_status);
extern void be_parse_stats(struct be_adapter *adapter);
extern int be_load_fw(struct be_adapter *adapter, u8 *func);
extern bool be_is_wol_supported(struct be_adapter *adapter);
extern bool be_pause_supported(struct be_adapter *adapter);
extern u32 be_get_fw_log_level(struct be_adapter *adapter);
>>>>>>> be408cd3
int be_update_queues(struct be_adapter *adapter);
int be_poll(struct napi_struct *napi, int budget);

/*
 * internal function to initialize-cleanup roce device.
 */
void be_roce_dev_add(struct be_adapter *);
void be_roce_dev_remove(struct be_adapter *);

/*
 * internal function to open-close roce device during ifup-ifdown.
 */
void be_roce_dev_open(struct be_adapter *);
void be_roce_dev_close(struct be_adapter *);

#endif				/* BE_H */<|MERGE_RESOLUTION|>--- conflicted
+++ resolved
@@ -732,7 +732,6 @@
 	return adapter->flags & BE_FLAGS_QNQ_ASYNC_EVT_RCVD;
 }
 
-<<<<<<< HEAD
 #ifdef CONFIG_NET_RX_BUSY_POLL
 static inline bool be_lock_napi(struct be_eq_obj *eqo)
 {
@@ -841,7 +840,7 @@
 bool be_is_wol_supported(struct be_adapter *adapter);
 bool be_pause_supported(struct be_adapter *adapter);
 u32 be_get_fw_log_level(struct be_adapter *adapter);
-=======
+
 static inline int fw_major_num(const char *fw_ver)
 {
 	int fw_major = 0;
@@ -851,15 +850,6 @@
 	return fw_major;
 }
 
-extern void be_cq_notify(struct be_adapter *adapter, u16 qid, bool arm,
-		u16 num_popped);
-extern void be_link_status_update(struct be_adapter *adapter, u8 link_status);
-extern void be_parse_stats(struct be_adapter *adapter);
-extern int be_load_fw(struct be_adapter *adapter, u8 *func);
-extern bool be_is_wol_supported(struct be_adapter *adapter);
-extern bool be_pause_supported(struct be_adapter *adapter);
-extern u32 be_get_fw_log_level(struct be_adapter *adapter);
->>>>>>> be408cd3
 int be_update_queues(struct be_adapter *adapter);
 int be_poll(struct napi_struct *napi, int budget);
 
