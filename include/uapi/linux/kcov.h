/* SPDX-License-Identifier: GPL-2.0 WITH Linux-syscall-note */
#ifndef _LINUX_KCOV_IOCTLS_H
#define _LINUX_KCOV_IOCTLS_H

#include <linux/types.h>

/*
 * Argument for KCOV_REMOTE_ENABLE ioctl, see Documentation/dev-tools/kcov.rst
 * and the comment before kcov_remote_start() for usage details.
 */
struct kcov_remote_arg {
<<<<<<< HEAD
	unsigned int	trace_mode;	/* KCOV_TRACE_PC or KCOV_TRACE_CMP */
	unsigned int	area_size;	/* Length of coverage buffer in words */
	unsigned int	num_handles;	/* Size of handles array */
	__u64		common_handle;
	__u64		handles[0];
=======
	__u32		trace_mode;	/* KCOV_TRACE_PC or KCOV_TRACE_CMP */
	__u32		area_size;	/* Length of coverage buffer in words */
	__u32		num_handles;	/* Size of handles array */
	__aligned_u64	common_handle;
	__aligned_u64	handles[0];
>>>>>>> a7196caf
};

#define KCOV_REMOTE_MAX_HANDLES		0x100

#define KCOV_INIT_TRACE			_IOR('c', 1, unsigned long)
#define KCOV_ENABLE			_IO('c', 100)
#define KCOV_DISABLE			_IO('c', 101)
#define KCOV_REMOTE_ENABLE		_IOW('c', 102, struct kcov_remote_arg)

enum {
	/*
	 * Tracing coverage collection mode.
	 * Covered PCs are collected in a per-task buffer.
	 * In new KCOV version the mode is chosen by calling
	 * ioctl(fd, KCOV_ENABLE, mode). In older versions the mode argument
	 * was supposed to be 0 in such a call. So, for reasons of backward
	 * compatibility, we have chosen the value KCOV_TRACE_PC to be 0.
	 */
	KCOV_TRACE_PC = 0,
	/* Collecting comparison operands mode. */
	KCOV_TRACE_CMP = 1,
};

/*
 * The format for the types of collected comparisons.
 *
 * Bit 0 shows whether one of the arguments is a compile-time constant.
 * Bits 1 & 2 contain log2 of the argument size, up to 8 bytes.
 */
#define KCOV_CMP_CONST          (1 << 0)
#define KCOV_CMP_SIZE(n)        ((n) << 1)
#define KCOV_CMP_MASK           KCOV_CMP_SIZE(3)

#define KCOV_SUBSYSTEM_COMMON	(0x00ull << 56)
#define KCOV_SUBSYSTEM_USB	(0x01ull << 56)

#define KCOV_SUBSYSTEM_MASK	(0xffull << 56)
#define KCOV_INSTANCE_MASK	(0xffffffffull)

static inline __u64 kcov_remote_handle(__u64 subsys, __u64 inst)
{
	if (subsys & ~KCOV_SUBSYSTEM_MASK || inst & ~KCOV_INSTANCE_MASK)
		return 0;
	return subsys | inst;
}

#endif /* _LINUX_KCOV_IOCTLS_H */<|MERGE_RESOLUTION|>--- conflicted
+++ resolved
@@ -9,19 +9,11 @@
  * and the comment before kcov_remote_start() for usage details.
  */
 struct kcov_remote_arg {
-<<<<<<< HEAD
-	unsigned int	trace_mode;	/* KCOV_TRACE_PC or KCOV_TRACE_CMP */
-	unsigned int	area_size;	/* Length of coverage buffer in words */
-	unsigned int	num_handles;	/* Size of handles array */
-	__u64		common_handle;
-	__u64		handles[0];
-=======
 	__u32		trace_mode;	/* KCOV_TRACE_PC or KCOV_TRACE_CMP */
 	__u32		area_size;	/* Length of coverage buffer in words */
 	__u32		num_handles;	/* Size of handles array */
 	__aligned_u64	common_handle;
 	__aligned_u64	handles[0];
->>>>>>> a7196caf
 };
 
 #define KCOV_REMOTE_MAX_HANDLES		0x100
