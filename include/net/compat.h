#ifndef NET_COMPAT_H
#define NET_COMPAT_H


struct sock;

#if defined(CONFIG_COMPAT)

#include <linux/compat.h>

struct compat_msghdr {
	compat_uptr_t	msg_name;	/* void * */
	compat_int_t	msg_namelen;
	compat_uptr_t	msg_iov;	/* struct compat_iovec * */
	compat_size_t	msg_iovlen;
	compat_uptr_t	msg_control;	/* void * */
	compat_size_t	msg_controllen;
	compat_uint_t	msg_flags;
};

struct compat_mmsghdr {
	struct compat_msghdr msg_hdr;
	compat_uint_t        msg_len;
};

struct compat_cmsghdr {
	compat_size_t	cmsg_len;
	compat_int_t	cmsg_level;
	compat_int_t	cmsg_type;
};

extern int compat_sock_get_timestamp(struct sock *, struct timeval __user *);
extern int compat_sock_get_timestampns(struct sock *, struct timespec __user *);

#else /* defined(CONFIG_COMPAT) */
/*
 * To avoid compiler warnings:
 */
#define compat_msghdr	msghdr
#define compat_mmsghdr	mmsghdr
#endif /* defined(CONFIG_COMPAT) */

extern int get_compat_msghdr(struct msghdr *, struct compat_msghdr __user *);
extern int verify_compat_iovec(struct msghdr *, struct iovec *, struct sockaddr *, int);
extern asmlinkage long compat_sys_sendmsg(int,struct compat_msghdr __user *,unsigned);
extern asmlinkage long compat_sys_recvmsg(int,struct compat_msghdr __user *,unsigned);
extern asmlinkage long compat_sys_recvmmsg(int, struct compat_mmsghdr __user *,
					   unsigned, unsigned,
<<<<<<< HEAD
					   struct timespec __user *);
=======
					   struct compat_timespec __user *);
>>>>>>> 2fbe74b9
extern asmlinkage long compat_sys_getsockopt(int, int, int, char __user *, int __user *);
extern int put_cmsg_compat(struct msghdr*, int, int, int, void *);

extern int cmsghdr_from_user_compat_to_kern(struct msghdr *, struct sock *, unsigned char *, int);

extern int compat_mc_setsockopt(struct sock *, int, int, char __user *, unsigned int,
	int (*)(struct sock *, int, int, char __user *, unsigned int));
extern int compat_mc_getsockopt(struct sock *, int, int, char __user *,
	int __user *, int (*)(struct sock *, int, int, char __user *,
				int __user *));

#endif /* NET_COMPAT_H */<|MERGE_RESOLUTION|>--- conflicted
+++ resolved
@@ -46,11 +46,7 @@
 extern asmlinkage long compat_sys_recvmsg(int,struct compat_msghdr __user *,unsigned);
 extern asmlinkage long compat_sys_recvmmsg(int, struct compat_mmsghdr __user *,
 					   unsigned, unsigned,
-<<<<<<< HEAD
-					   struct timespec __user *);
-=======
 					   struct compat_timespec __user *);
->>>>>>> 2fbe74b9
 extern asmlinkage long compat_sys_getsockopt(int, int, int, char __user *, int __user *);
 extern int put_cmsg_compat(struct msghdr*, int, int, int, void *);
 
