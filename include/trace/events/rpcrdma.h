--- conflicted
+++ resolved
@@ -1574,12 +1574,8 @@
 	TP_ARGS(rdma, dma_addr, length),
 
 	TP_STRUCT__entry(
-<<<<<<< HEAD
-		__field(const void *, page)
-=======
 		__field(u64, dma_addr)
 		__field(u32, length)
->>>>>>> e42617b8
 		__string(device, rdma->sc_cm_id->device->name)
 		__string(addr, rdma->sc_xprt.xpt_remotebuf)
 	),
