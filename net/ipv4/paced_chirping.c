/*
 *
 * The Paced Chirping start-up extension can be enabled by setting sysctl paced_chirping_enabled to 1.
 * Paced chirping is described in https://riteproject.files.wordpress.com/2018/07/misundjoakimmastersthesissubmitted180515.pdf
 *
 * Authors:
 *
 *      Joakim Misund <joakim.misund@gmail.com>
 *
 * This program is free software; you can redistribute it and/or modify
 * it under the terms of the GNU General Public License as published by
 * the Free Software Foundation; either version 2 of the License, or (at
 * your option) any later version.
 */

#include "paced_chirping.h"
#include <net/paced_chirping.h>

/* Algorithm functions */
static inline void start_new_round(struct tcp_sock *tp, struct paced_chirping *pc);
static u32 should_terminate(struct tcp_sock *tp, struct paced_chirping *pc);

/* Helper functions */
static struct cc_chirp* get_current_chirp(struct paced_chirping *pc);

/* Experimental functionality */
static bool enough_data_for_chirp(struct sock *sk, struct tcp_sock *tp, int N);
static bool enough_data_committed(struct sock *sk, struct tcp_sock *tp);

void paced_chirping_reset_chirp(struct cc_chirp *c)
{
	//last_gap
	c->gap_total = 0;
	c->gap_pending = 0;
	//chirp_number
	c->qdelay_index = 0;
	c->uncounted = 0;
	c->in_excursion = 0;
	c->valid = 1;
	c->excursion_len = 0;
	c->ack_cnt = 0;
	c->pending_count = 0;
	c->excursion_start = 0;
	c->max_q = 0;
}

/* This is definitively misplaced (and not needed anymore) */
void paced_chirping_not_in_chirp(struct sk_buff *skb)
{
	struct paced_chirping_ext *pc_ext = skb_ext_find(skb, SKB_EXT_PACED_CHIRPING);
	if (pc_ext)
		pc_ext->scheduled_gap = U64_MAX;
}

int packed_chirping_packet_in_chirp(struct sk_buff *skb)
{
	struct paced_chirping_ext *pc_ext = skb_ext_find(skb, SKB_EXT_PACED_CHIRPING);
	return pc_ext && (pc_ext->scheduled_gap != U64_MAX);

}
EXPORT_SYMBOL(paced_chirping_active);

void paced_chirping_exit(struct sock *sk, struct paced_chirping *pc, u32 reason)
{
	struct tcp_sock *tp = tcp_sk(sk);

	if (pc->pc_state && reason != EXIT_TRANSITION) {
		tp->snd_cwnd = max(tp->packets_out >> 1U, 2U);
		tp->snd_ssthresh = tp->snd_cwnd;
	}
	tp->is_chirping = 0;
	tp->disable_cwr_upon_ece = 0;
	tp->disable_kernel_pacing_calculation = 0;
	pc->pc_state = 0;

	LOG_PRINT((KERN_INFO "[PC] %u-%u-%hu-%hu,,exit=%u,gap=%u,cwnd=%u,min_rtt=%u,srtt=%u,round_length=%u,round_sent=%u,gain=%u,geometry=%u\n",
		   ntohl(sk->sk_rcv_saddr),
		   ntohl(sk->sk_daddr),
		   sk->sk_num,
		   ntohs(sk->sk_dport),
		   reason,
		   pc->gap_avg_ns,
		   tp->snd_cwnd,
		   tcp_min_rtt(tp),
		   tp->srtt_us >> 3,
		   pc->round_length_us,
		   pc->round_sent,
		   (u32)pc->gain,
		   (u32)pc->geometry));
}
EXPORT_SYMBOL(paced_chirping_exit);

/* Not needed anymore */
void paced_chirping_release(struct paced_chirping *pc)
{
	return;
}
EXPORT_SYMBOL(paced_chirping_release);

static inline void start_new_round(struct tcp_sock *tp, struct paced_chirping *pc)
{
	/* We only increase the number of chirps if we have sent the first 6 chirps
	 * and we managed to exhaust the previous allowed number of chirps.
	 * The first 6 chirps have sizes 5, 5, 8, 8, 16, 16. */
	if (pc->chirp_number >= 6)
		pc->M = (pc->M * pc->gain)>>G_G_SHIFT;

	pc->round_start = pc->chirp_number;
	pc->round_sent = pc->round_length_us = 0;
}
static u32 should_terminate(struct tcp_sock *tp, struct paced_chirping *pc)
{
	return tcp_min_rtt(tp) && (tcp_min_rtt(tp) <= pc->round_length_us);
}
static struct cc_chirp* get_current_chirp(struct paced_chirping *pc)
{
	return &pc->cur_chirp;
}

static void update_gap_avg(struct tcp_sock *tp, struct paced_chirping *pc,
			   u32 new_estimate_ns, u16 chirp_number)
{
	u32 prev_estimate_ns = pc->gap_avg_ns;

	if ((new_estimate_ns == INVALID_CHIRP) ||
	    /* Safety bound min 30us, max 10ms (400Mbps ~ 1Mbps). Use
	     * Slow Start" out of these bounds.
	     * ADDME: It might make sense to make the lower bound depend on
	     * clock granularity.
	     */
	    (new_estimate_ns > 10000000U) ||
	    (new_estimate_ns < 30000U)) {
		new_estimate_ns = prev_estimate_ns;
	}

	if (pc->gap_avg_ns == INITIAL_GAP_AVG && chirp_number == 0) {
		pc->gap_avg_ns = new_estimate_ns;
		return;
	}
	pc->gap_avg_ns = prev_estimate_ns -
		(prev_estimate_ns>>GAP_AVG_SHIFT) +
		(new_estimate_ns>>GAP_AVG_SHIFT);
}
EXPORT_SYMBOL(update_gap_avg);

static bool enough_data_for_chirp (struct sock *sk, struct tcp_sock *tp, int N)
{
	return READ_ONCE(tp->write_seq) - tp->snd_nxt >= tp->mss_cache * N;
}

static bool enough_data_committed(struct sock *sk, struct tcp_sock *tp)
{
	return SKB_TRUESIZE(tp->mss_cache) * CHIRP_SIZE  < refcount_read(&sk->sk_wmem_alloc);
}

/* Callback that kernel calls when it has packets to be sent but either has no chirp description or
 * used the current one. */
u32 paced_chirping_new_chirp (struct sock *sk, struct paced_chirping *pc)
{
	struct tcp_sock *tp = tcp_sk(sk);

	struct cc_chirp *cur_chirp;
	u32 N = CHIRP_SIZE;
	u64 guard_interval_ns;
	u64 gap_step_ns;
	u64 initial_gap_ns;
	u64 chirp_length_ns;

	if (!tp->is_chirping || !(pc->pc_state & STATE_ACTIVE)) {
		return 1;
	}
	/* Send marking packet
	 * This should probably made more robust. One option is to check that the sequence number change between
	 * this and the next call. */
	if (!(pc->pc_state & MARKING_PKT_SENT) && /* Not sent already */
	    (cur_chirp = get_current_chirp(pc)) &&
	    cur_chirp->chirp_number >= 0 && cur_chirp->qdelay_index > 0) /* Ack(s) of first chirp have been received */
	{
		LOG_PRINT((KERN_INFO "[PC] %u-%u-%hu-%hu,INFO:SENDING_MARK\n",
			   ntohl(sk->sk_rcv_saddr),
			   ntohl(sk->sk_daddr),
			   sk->sk_num,
			   ntohs(sk->sk_dport)));
		pc->pc_state |= MARKING_PKT_SENT;
		return 0;
	}

	if (pc->chirp_number <= 1)
		N = 5;
	else if (pc->chirp_number <= 3)
		N = 8;


	/* Do not queue excessively in qDisc etc.*/
	if (enough_data_committed(sk, tp)) {
		return 1;
	}

	if (pc->round_sent >= (pc->M>>M_SHIFT)) {
		return 1;
	}

	/* TODO: Use TCP slow start as fallback?
	 * In the earlier versions of Paced Chirping we assumed that the application
	 * was sending data at a rate fast enough to not make the sending of the chirp stall.
	 * I (Joakim) am not sure if this is needed. */
	if (!enough_data_for_chirp(sk, tp, N))  {
		tp->snd_cwnd++;
		return 0;
	}

        /* A chirp consists of N packets sent with decreasing inter-packet time (increasing rate).
	 *
	 * Gap between packet i-1 and i is initial_gap_ns - gap_step_ns * i, where i >= 2 (second packet)
	 *
	 * initial_gap_ns is the inter-packet time between the first and second packet
	 * It is set to the average gap in the chirp times the geometry. Geometry is in the range (1.0, 3.0]
	 *
	 * gap_step_ns is the magnitude of the negative slope of the inter-packet times
	 *                   target average gap * (geometry - 1) * 2
	 * gap_step_ns =     ----------------------------------------
	 *                                      N
	 * This calculation makes the actual average gap slightly higher than the target average gap.
	 *
	 *
	 * guard_interval_ns is the time in-between chirps needed to spread the chirps evenly across the measured SRTT.
	 * We try to keep M chirp in flight each round. The code handles overflow in subtraction.
	 *
	 * guard_interval_ns = MAX( SRTT/M - chirp length , target average gap )
	 *
	 *
	 * The chirp length is the total sum of the gaps between the packets in a chirp.
	 * Denote initial gap by a, and step by s.
	 * |pkt| -------- |pkt| ------- |pkt| ------ |pkt| ----- |pkt| ----- |pkt| ...
	 *          a            (a-s)        (a-2s)       (a-3s)      (a-4s)      ...
	 *
	 * The sum is a + (a-s) + (a-2s) + ... + (a-(N-2)s)
	 *            = (N-1) * a - (1 + 2 + ... + (N-2)) * s
	 *            = (N-1) * a - s * (N-2)*(N-1)/2
	 */
	/* Calculate the gap between the first two packets */
	initial_gap_ns = ((u64)pc->gap_avg_ns * (u64)pc->geometry)>>G_G_SHIFT;

	/* Calculate the linear decrease in inter-packet gap */
	gap_step_ns = (u64)pc->gap_avg_ns * ((pc->geometry - (1<<G_G_SHIFT))<<1);
	gap_step_ns += N - 1; /* Round up */
	do_div(gap_step_ns, N);
	gap_step_ns >>= G_G_SHIFT;

	/* Calculate the total length of the chirp. Can be used with M to calculate the guard interval*/
	chirp_length_ns = (N-1) * initial_gap_ns - gap_step_ns * (((N-2)*(N-1))>>1);

	/* Calculate the guard interval */
	/* The way to do it if M is used. */
	guard_interval_ns = (tp->srtt_us>>3) << 10;   /* Whole RTT in approx ns */
	do_div(guard_interval_ns, pc->M>>M_SHIFT);   /* Divided up in M pieces */
	guard_interval_ns = (guard_interval_ns > chirp_length_ns) ?
		max((u64)pc->gap_avg_ns, (u64)guard_interval_ns - (u64)chirp_length_ns) :
		pc->gap_avg_ns;


	/* Provide the kernel with the pacing information */
	tp->chirp.packets = N;
	tp->chirp.gap_ns = initial_gap_ns;
	tp->chirp.gap_step_ns = gap_step_ns;
	tp->chirp.guard_interval_ns = guard_interval_ns;
	tp->chirp.scheduled_gaps = NULL;
	tp->chirp.packets_out = 0;
	tp->chirp.chirp_number = pc->chirp_number++;
	

	pc->round_sent += 1;
	/* >>10 approx /1000 */
	pc->round_length_us += (pc->gap_avg_ns>>10) + (chirp_length_ns>>10);

	tp->snd_cwnd += N;
	

	LOG_PRINT((KERN_INFO "[PC] %u-%u-%hu-%hu,INFO:sched_chirp=%d,avg=%d,guard=%d,N=%u,length_us=%llu,round_length=%u\n",
		   ntohl(sk->sk_rcv_saddr),
		   ntohl(sk->sk_daddr),
		   sk->sk_num,
		   ntohs(sk->sk_dport),
		   tp->chirp.chirp_number,
		   pc->gap_avg_ns,
		   tp->chirp.guard_interval_ns,
		   N,
		   chirp_length_ns>>10,
		   pc->round_length_us));

	return 0;
}
EXPORT_SYMBOL(paced_chirping_new_chirp);

static u32 gap_to_Bps_ns(struct sock *sk, struct tcp_sock *tp, u32 gap_ns)
{
	u64 rate;
	if (!gap_ns) return 0;
	rate = tp->mss_cache;
	rate *= NSEC_PER_SEC;
	do_div(rate, gap_ns);
	return (u32)rate;
}

int check_termination(struct sock *sk, struct tcp_sock *tp, struct paced_chirping *pc)
{
	if (should_terminate(tp, pc)) {
		u32 rate, cwnd;
		/* Prevent division by 0. Should do something safer. */
		pc->gap_avg_ns = max(1U, pc->gap_avg_ns);
		/* Performance-bound during development. */
		pc->gap_avg_ns = min(5000000U, pc->gap_avg_ns);

		rate = gap_to_Bps_ns(sk, tp, pc->gap_avg_ns);
		sk->sk_pacing_rate = rate;

		/* cwnd needed to fill min_rtt at a inter-packet gap of gap_avg_ns.
		 * This makes the algorithm susceptible to under-utilization if
		 * the RTT increases due to e.g. path change. It should be noted that the
		 * termination condition uses srtt. srtt might include a standing queue. */
		cwnd = (u32)(((u64)tcp_min_rtt(tp) * 1000UL)/(u64)pc->gap_avg_ns);
		tp->snd_cwnd = max(max(cwnd, tp->packets_out), 2U);
		tp->snd_ssthresh = tp->snd_cwnd;

		/* Terminate right away. Transition phase is necessary (to ensure filled pipe)
		 * only if pacing is to be turned off as paced chirping exits. For now assume that
		 * pacing is kept on. An other option is to wait for the last chirp to be sent into the network.
		 * This change should improve responsiveness. */
		paced_chirping_exit(sk, pc, EXIT_TRANSITION);

		LOG_PRINT((KERN_INFO "[PC] %u-%u-%hu-%hu,final_gap=%u,cwnd=%d,rate_Bps=%u,length=%u,srtt=%u,minrtt=%u\n",
			   ntohl(sk->sk_rcv_saddr),
			   ntohl(sk->sk_daddr),
			   sk->sk_num,
			   ntohs(sk->sk_dport),
			   pc->gap_avg_ns, tp->snd_cwnd,rate,
			   pc->round_length_us,
			   tp->srtt_us >> 3,
			   tcp_min_rtt(tp)));
		return 1;
	}
	return 0;
}
/* Same rtt for delayed acks in original, how to do it here? */
/* How do you preserve ack-count?  Maybe we can use the update callback */
void paced_chirping_pkt_acked(struct sock *sk, struct paced_chirping *pc, struct sk_buff *skb)
{
	struct paced_chirping_ext *pc_ext;
	struct tcp_sock *tp = tcp_sk(sk);
	struct cc_chirp *c = NULL;
	long rtt_us;
	u32 q_diff, qdelay, new_estimate;
	
	if (skb == NULL || !paced_chirping_active(pc)) {
		return;
	}

	if(check_termination(sk, tp, pc))
		return;

	/* Acked packet that is not part of a chirp */
	if (!packed_chirping_packet_in_chirp(skb)) {
		if ((pc->pc_state & MARKING_PKT_SENT) &&
		    !(pc->pc_state & MARKING_PKT_RECVD) &&
		    c &&
		    c->chirp_number == 2) {
			pc->pc_state |= MARKING_PKT_RECVD;
			start_new_round(tp, pc);
		}
		return;
	}

	rtt_us = tcp_stamp_us_delta(tp->tcp_mstamp, tcp_skb_timestamp_us(skb));
	pc_ext = skb_ext_find(skb, SKB_EXT_PACED_CHIRPING);
	c = get_current_chirp(pc);
	
	if (rtt_us <= 0 ||
	    !c ||
	    !pc_ext)
		return;

	/* Is it possible that min_rtt is updated after rtt_us? 
	* Yes, this will underflow! */
	qdelay = rtt_us - tcp_min_rtt(tp);

	/* Here I know that the packet has information and
	 * belongs to a chirp. If it does not belong to the one we currently
	 * are tracking there is something wrong.. 
	 * However, this allows us to more easily activate paced chirping in Congestion
	 * avoidance. */
	if (c->chirp_number != pc_ext->chirp_number) {
		/* Reset the number and issue a warning */
		LOG_PRINT((KERN_INFO "[PC] %u-%u-%hu-%hu,WARNING:change_chirp:%u-%u\n",
			   ntohl(sk->sk_rcv_saddr),
			   ntohl(sk->sk_daddr),
			   sk->sk_num,
			   ntohs(sk->sk_dport),
			   c->chirp_number,
			   pc_ext->chirp_number));
		c->chirp_number = pc_ext->chirp_number;
		paced_chirping_reset_chirp(c);
	}

	LOG_PRINT((KERN_INFO "[PC] %u-%u-%hu-%hu,INFO:acked,rtt=%ld,gap=%llu,num=%u,pkts=%u,index=%d,N=%d,uncounted=%d,last_gap=%llu,last_sample=%d,qdelay=%u\n",
		   ntohl(sk->sk_rcv_saddr),
		   ntohl(sk->sk_daddr),
		   sk->sk_num,
		   ntohs(sk->sk_dport),
		   rtt_us,
		   pc_ext->scheduled_gap,
		   pc_ext->chirp_number,
		   pc_ext->packets,
		   c->qdelay_index,
		   pc_ext->packets,
		   c->uncounted,
		   c->last_gap,
		   c->last_sample,
		   qdelay));
	
	/* Move this in some way */
	c->ack_cnt++;
	
	if (c->chirp_number >= 2U &&
	    c->chirp_number == pc->round_start &&
	    c->qdelay_index == 0) {
		start_new_round(tp, pc);
	}

	c->qdelay_index++;
	if (c->qdelay_index == 1U) { /* First packet */

		c->last_delay = qdelay;
		c->last_gap = pc_ext->scheduled_gap;
		return; /* Nothing more to do */
	}

	if (c->valid) { /* All other packets */
		if (c->qdelay_index < pc_ext->packets &&
		    (c->last_gap<<1) < pc_ext->scheduled_gap) {
			c->valid = 0;
		}

		c->uncounted++;

		if (!c->in_excursion &&
		    c->last_delay < qdelay &&
		    c->qdelay_index < pc_ext->packets) {
			c->excursion_start = c->last_delay;
			c->excursion_len = 0;
			c->last_sample = c->last_gap;
			c->max_q = 0;
			c->in_excursion = 1;
		}

		if (c->in_excursion) {

			q_diff = c->last_delay - c->excursion_start;

			if (q_diff >= ((c->max_q>>1) + (c->max_q>>3))) {
				c->max_q = c->max_q > q_diff ? c->max_q:q_diff;
				c->excursion_len++;

				if (c->qdelay_index != pc_ext->packets &&
				    c->last_delay < qdelay) {
					c->gap_pending += c->last_gap;
					c->pending_count++;
				}
			} else {
				if (c->excursion_len >= paced_chirping_L) {
					c->gap_total += c->gap_pending;
					c->uncounted -= c->pending_count;
				}
				c->gap_pending = 0;
				c->pending_count = 0;
				c->in_excursion = 0;

				if (!c->in_excursion &&
				    c->last_delay < qdelay &&
				    c->qdelay_index < pc_ext->packets) {
					c->excursion_start = c->last_delay;
					c->excursion_len = 1;
					c->last_sample = c->last_gap;
					c->max_q = 0;
					c->in_excursion = 1;
					c->gap_pending = c->last_gap;
					c->pending_count = 1;
				}
			}
		}

		if (c->qdelay_index != pc_ext->packets) {
			c->last_delay = qdelay;
			c->last_gap = pc_ext->scheduled_gap;
		}
	}


	if (c->qdelay_index == pc_ext->packets) {

		if (c->in_excursion)
			c->last_sample = c->last_gap;

		/* This should never be necessary  */
		pc_ext->packets = max((u32)pc_ext->packets, 2U);
		

		new_estimate = INVALID_CHIRP;
		c->gap_total += c->uncounted * c->last_sample;
		if (c->gap_total != 0 &&
		    c->valid &&
		    pc_ext->packets >= 2U) {
			new_estimate = c->gap_total / (pc_ext->packets - 1);
		} 
		update_gap_avg(tp, pc,
			       new_estimate,
			       c->chirp_number);

		LOG_PRINT((KERN_INFO "[PC] %u-%u-%hu-%hu,chirp_num=%u,estimate=%u,new_avg=%u,pkts_out=%u,nxt_chirp=%u,min_rtt=%u,ack_cnt=%u\n",
			   ntohl(sk->sk_rcv_saddr),
			   ntohl(sk->sk_daddr),
			   sk->sk_num,
			   ntohs(sk->sk_dport),
			   c->chirp_number,
			   new_estimate,
			   pc->gap_avg_ns,
			   tp->packets_out,
			   pc->chirp_number,
			   tcp_min_rtt(tp),
			   c->ack_cnt));
			
		/* Second round starts when the first chirp has been analyzed. 
		 * Beware if paced chirping in CA. */
		if (c->chirp_number == 0U) {
			start_new_round(tp, pc);
		}
		/* No need to reset the struct here, it might be the last chirp..*/
	}
}
EXPORT_SYMBOL(paced_chirping_update);

void paced_chirping_update(struct sock *sk, struct paced_chirping *pc, const struct rate_sample *rs)
{
	return;
}


/* Must be called in init */
void paced_chirping_init(struct sock *sk, struct tcp_sock *tp,
				struct paced_chirping *pc)
{
	/* Alter kernel behaviour*/
	sk->sk_pacing_rate = ~0U; /*This disables pacing until I explicitly set it.*/

	tp->disable_kernel_pacing_calculation = 1;
	tp->disable_cwr_upon_ece = 1;
	tp->is_chirping = 1;

	cmpxchg(&sk->sk_pacing_status, SK_PACING_NONE, SK_PACING_NEEDED);

	pc->gap_avg_ns = INITIAL_GAP_AVG;
	pc->chirp_number = 0;
	pc->round_start = 0;
	pc->round_sent = 0;
	pc->round_length_us = 0;

	pc->M = (2<<M_SHIFT);
	pc->gain = max(paced_chirping_initial_gain, 1U << G_G_SHIFT);
	pc->geometry = min(max(paced_chirping_initial_geometry, 1U << G_G_SHIFT), 3U << G_G_SHIFT);

	pc->pc_state = STATE_ACTIVE;

<<<<<<< HEAD
	/* First chirp has this number */
	pc->cur_chirp = kmalloc(sizeof(struct cc_chirp), GFP_KERNEL);
	if (pc->cur_chirp) {
		pc->cur_chirp->chirp_number = pc->chirp_number;
		paced_chirping_reset_chirp(pc->cur_chirp);
	}
}
EXPORT_SYMBOL(paced_chirping_init);

static u32 gap_to_Bps_ns(struct sock *sk, struct tcp_sock *tp, u32 gap_ns)
{
	u64 rate;
	if (!gap_ns) return 0;
	rate = tp->mss_cache;
	rate *= NSEC_PER_SEC;
	do_div(rate, gap_ns);
	return (u32)rate;
}

static uint32_t switch_divide(uint32_t value, uint32_t by, u8 round_up)
{
	switch(by) {
	case 1:
		return value;
	case 2:
		return value >> 1;
	case 4:
		return value >> 2;
	case 8:
		return value >> 3;
	case 16:
		return value >> 4;
	case 32:
		return value >> 5;
	case 0:
		trace_printk("Divide by zero!\n");
		return value;
	}
	if (round_up) {
		return DIV_ROUND_UP(value, by);
	} else {
		return value/by;
	}
=======
	pc->cur_chirp.chirp_number = pc->chirp_number;
	paced_chirping_reset_chirp(&pc->cur_chirp);
>>>>>>> 513e5e7c
}

int  paced_chirping_active(struct paced_chirping *pc)
{
	return pc->pc_state;
}<|MERGE_RESOLUTION|>--- conflicted
+++ resolved
@@ -569,55 +569,11 @@
 
 	pc->pc_state = STATE_ACTIVE;
 
-<<<<<<< HEAD
-	/* First chirp has this number */
-	pc->cur_chirp = kmalloc(sizeof(struct cc_chirp), GFP_KERNEL);
-	if (pc->cur_chirp) {
-		pc->cur_chirp->chirp_number = pc->chirp_number;
-		paced_chirping_reset_chirp(pc->cur_chirp);
-	}
-}
-EXPORT_SYMBOL(paced_chirping_init);
-
-static u32 gap_to_Bps_ns(struct sock *sk, struct tcp_sock *tp, u32 gap_ns)
-{
-	u64 rate;
-	if (!gap_ns) return 0;
-	rate = tp->mss_cache;
-	rate *= NSEC_PER_SEC;
-	do_div(rate, gap_ns);
-	return (u32)rate;
-}
-
-static uint32_t switch_divide(uint32_t value, uint32_t by, u8 round_up)
-{
-	switch(by) {
-	case 1:
-		return value;
-	case 2:
-		return value >> 1;
-	case 4:
-		return value >> 2;
-	case 8:
-		return value >> 3;
-	case 16:
-		return value >> 4;
-	case 32:
-		return value >> 5;
-	case 0:
-		trace_printk("Divide by zero!\n");
-		return value;
-	}
-	if (round_up) {
-		return DIV_ROUND_UP(value, by);
-	} else {
-		return value/by;
-	}
-=======
 	pc->cur_chirp.chirp_number = pc->chirp_number;
 	paced_chirping_reset_chirp(&pc->cur_chirp);
->>>>>>> 513e5e7c
-}
+
+}
+EXPORT_SYMBOL(paced_chirping_init);
 
 int  paced_chirping_active(struct paced_chirping *pc)
 {
