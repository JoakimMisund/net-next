--- conflicted
+++ resolved
@@ -36,21 +36,6 @@
 #define OMAP_USBTLL_DEVICE	"usbhs_tll"
 #define	USBHS_UHH_HWMODNAME	"usb_host_hs"
 #define USBHS_TLL_HWMODNAME	"usb_tll_hs"
-
-<<<<<<< HEAD
-static struct usbhs_omap_platform_data		usbhs_data;
-static struct usbtll_omap_platform_data		usbtll_data;
-static struct ehci_hcd_omap_platform_data	ehci_data;
-static struct ohci_hcd_omap_platform_data	ohci_data;
-=======
-static struct omap_device_pm_latency omap_uhhtll_latency[] = {
-	  {
-		.deactivate_func = omap_device_idle_hwmods,
-		.activate_func	 = omap_device_enable_hwmods,
-		.flags = OMAP_DEVICE_LATENCY_AUTO_ADJUST,
-	  },
-};
->>>>>>> 64ff1673
 
 /* MUX settings for EHCI pins */
 /*
@@ -518,13 +503,7 @@
 	}
 
 	pdev = omap_device_build(OMAP_USBTLL_DEVICE, bus_id, tll_hwm,
-<<<<<<< HEAD
-				 &usbtll_data, sizeof(usbtll_data));
-=======
-				pdata, sizeof(*pdata),
-				omap_uhhtll_latency,
-				ARRAY_SIZE(omap_uhhtll_latency), false);
->>>>>>> 64ff1673
+				pdata, sizeof(*pdata));
 	if (IS_ERR(pdev)) {
 		pr_err("Could not build hwmod device %s\n",
 		       USBHS_TLL_HWMODNAME);
@@ -532,13 +511,7 @@
 	}
 
 	pdev = omap_device_build(OMAP_USBHS_DEVICE, bus_id, uhh_hwm,
-<<<<<<< HEAD
-				&usbhs_data, sizeof(usbhs_data));
-=======
-				pdata, sizeof(*pdata),
-				omap_uhhtll_latency,
-				ARRAY_SIZE(omap_uhhtll_latency), false);
->>>>>>> 64ff1673
+				pdata, sizeof(*pdata));
 	if (IS_ERR(pdev)) {
 		pr_err("Could not build hwmod devices %s\n",
 		       USBHS_UHH_HWMODNAME);
