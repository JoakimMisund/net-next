--- conflicted
+++ resolved
@@ -55,8 +55,6 @@
 		};
 	};
 
-<<<<<<< HEAD
-=======
 	arm-pmu {
 		compatible = "arm,cortex-a15-pmu", "arm,cortex-a9-pmu";
 		interrupts = <0 52 4>,
@@ -65,7 +63,6 @@
 			     <0 55 4>;
 	};
 
->>>>>>> 4183bef2
 	timer {
 		compatible = "arm,cortex-a15-timer",
 			     "arm,armv7-timer";
@@ -74,8 +71,6 @@
 			     <1 11 0xf08>,
 			     <1 10 0xf08>;
 		clock-frequency = <50000000>;
-<<<<<<< HEAD
-=======
 	};
 
 	cpufreq@160000 {
@@ -88,7 +83,6 @@
 				1000000 975000
 				800000  925000
 		>;
->>>>>>> 4183bef2
 	};
 
 	serial@B0000 {
@@ -171,8 +165,6 @@
 		interrupts = <0 1 0>;
 		clocks = <&clock 21>;
 		clock-names = "watchdog";
-<<<<<<< HEAD
-=======
 	};
 
 	gmac: ethernet@00230000 {
@@ -184,7 +176,6 @@
 		phy-mode = "sgmii";
 		clocks = <&clock 25>;
 		clock-names = "stmmaceth";
->>>>>>> 4183bef2
 	};
 
 	amba {
@@ -196,15 +187,9 @@
 
 		pdma0: pdma@00121000 {
 			compatible = "arm,pl330", "arm,primecell";
-<<<<<<< HEAD
-			reg = <0x120000 0x1000>;
-			interrupts = <0 34 0>;
-			clocks = <&clock 21>;
-=======
 			reg = <0x121000 0x1000>;
 			interrupts = <0 46 0>;
 			clocks = <&clock 8>;
->>>>>>> 4183bef2
 			clock-names = "apb_pclk";
 			#dma-cells = <1>;
 			#dma-channels = <8>;
@@ -213,15 +198,9 @@
 
 		pdma1: pdma@00120000 {
 			compatible = "arm,pl330", "arm,primecell";
-<<<<<<< HEAD
-			reg = <0x121000 0x1000>;
-			interrupts = <0 35 0>;
-			clocks = <&clock 21>;
-=======
 			reg = <0x120000 0x1000>;
 			interrupts = <0 47 0>;
 			clocks = <&clock 8>;
->>>>>>> 4183bef2
 			clock-names = "apb_pclk";
 			#dma-cells = <1>;
 			#dma-channels = <8>;
@@ -235,9 +214,6 @@
 		interrupts = <0 17 0>, <0 16 0>;
 		clocks = <&clock 21>;
 		clock-names = "rtc";
-<<<<<<< HEAD
 		status = "disabled";
-=======
->>>>>>> 4183bef2
 	};
 };