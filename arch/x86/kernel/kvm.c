// SPDX-License-Identifier: GPL-2.0-or-later
/*
 * KVM paravirt_ops implementation
 *
 * Copyright (C) 2007, Red Hat, Inc., Ingo Molnar <mingo@redhat.com>
 * Copyright IBM Corporation, 2007
 *   Authors: Anthony Liguori <aliguori@us.ibm.com>
 */

#include <linux/context_tracking.h>
#include <linux/init.h>
#include <linux/kernel.h>
#include <linux/kvm_para.h>
#include <linux/cpu.h>
#include <linux/mm.h>
#include <linux/highmem.h>
#include <linux/hardirq.h>
#include <linux/notifier.h>
#include <linux/reboot.h>
#include <linux/hash.h>
#include <linux/sched.h>
#include <linux/slab.h>
#include <linux/kprobes.h>
#include <linux/debugfs.h>
#include <linux/nmi.h>
#include <linux/swait.h>
#include <asm/timer.h>
#include <asm/cpu.h>
#include <asm/traps.h>
#include <asm/desc.h>
#include <asm/tlbflush.h>
#include <asm/apic.h>
#include <asm/apicdef.h>
#include <asm/hypervisor.h>
#include <asm/tlb.h>
#include <asm/cpuidle_haltpoll.h>

static int kvmapf = 1;

static int __init parse_no_kvmapf(char *arg)
{
        kvmapf = 0;
        return 0;
}

early_param("no-kvmapf", parse_no_kvmapf);

static int steal_acc = 1;
static int __init parse_no_stealacc(char *arg)
{
        steal_acc = 0;
        return 0;
}

early_param("no-steal-acc", parse_no_stealacc);

static DEFINE_PER_CPU_DECRYPTED(struct kvm_vcpu_pv_apf_data, apf_reason) __aligned(64);
DEFINE_PER_CPU_DECRYPTED(struct kvm_steal_time, steal_time) __aligned(64) __visible;
static int has_steal_clock = 0;

/*
 * No need for any "IO delay" on KVM
 */
static void kvm_io_delay(void)
{
}

#define KVM_TASK_SLEEP_HASHBITS 8
#define KVM_TASK_SLEEP_HASHSIZE (1<<KVM_TASK_SLEEP_HASHBITS)

struct kvm_task_sleep_node {
	struct hlist_node link;
	struct swait_queue_head wq;
	u32 token;
	int cpu;
	bool halted;
};

static struct kvm_task_sleep_head {
	raw_spinlock_t lock;
	struct hlist_head list;
} async_pf_sleepers[KVM_TASK_SLEEP_HASHSIZE];

static struct kvm_task_sleep_node *_find_apf_task(struct kvm_task_sleep_head *b,
						  u32 token)
{
	struct hlist_node *p;

	hlist_for_each(p, &b->list) {
		struct kvm_task_sleep_node *n =
			hlist_entry(p, typeof(*n), link);
		if (n->token == token)
			return n;
	}

	return NULL;
}

/*
 * @interrupt_kernel: Is this called from a routine which interrupts the kernel
 * 		      (other than user space)?
 */
void kvm_async_pf_task_wait(u32 token, int interrupt_kernel)
{
	u32 key = hash_32(token, KVM_TASK_SLEEP_HASHBITS);
	struct kvm_task_sleep_head *b = &async_pf_sleepers[key];
	struct kvm_task_sleep_node n, *e;
	DECLARE_SWAITQUEUE(wait);

	rcu_irq_enter();

	raw_spin_lock(&b->lock);
	e = _find_apf_task(b, token);
	if (e) {
		/* dummy entry exist -> wake up was delivered ahead of PF */
		hlist_del(&e->link);
		kfree(e);
		raw_spin_unlock(&b->lock);

		rcu_irq_exit();
		return;
	}

	n.token = token;
	n.cpu = smp_processor_id();
	n.halted = is_idle_task(current) ||
		   (IS_ENABLED(CONFIG_PREEMPT_COUNT)
		    ? preempt_count() > 1 || rcu_preempt_depth()
		    : interrupt_kernel);
	init_swait_queue_head(&n.wq);
	hlist_add_head(&n.link, &b->list);
	raw_spin_unlock(&b->lock);

	for (;;) {
		if (!n.halted)
			prepare_to_swait_exclusive(&n.wq, &wait, TASK_UNINTERRUPTIBLE);
		if (hlist_unhashed(&n.link))
			break;

		rcu_irq_exit();

		if (!n.halted) {
			local_irq_enable();
			schedule();
			local_irq_disable();
		} else {
			/*
			 * We cannot reschedule. So halt.
			 */
			native_safe_halt();
			local_irq_disable();
		}

		rcu_irq_enter();
	}
	if (!n.halted)
		finish_swait(&n.wq, &wait);

	rcu_irq_exit();
	return;
}
EXPORT_SYMBOL_GPL(kvm_async_pf_task_wait);

static void apf_task_wake_one(struct kvm_task_sleep_node *n)
{
	hlist_del_init(&n->link);
	if (n->halted)
		smp_send_reschedule(n->cpu);
	else if (swq_has_sleeper(&n->wq))
		swake_up_one(&n->wq);
}

static void apf_task_wake_all(void)
{
	int i;

	for (i = 0; i < KVM_TASK_SLEEP_HASHSIZE; i++) {
		struct hlist_node *p, *next;
		struct kvm_task_sleep_head *b = &async_pf_sleepers[i];
		raw_spin_lock(&b->lock);
		hlist_for_each_safe(p, next, &b->list) {
			struct kvm_task_sleep_node *n =
				hlist_entry(p, typeof(*n), link);
			if (n->cpu == smp_processor_id())
				apf_task_wake_one(n);
		}
		raw_spin_unlock(&b->lock);
	}
}

void kvm_async_pf_task_wake(u32 token)
{
	u32 key = hash_32(token, KVM_TASK_SLEEP_HASHBITS);
	struct kvm_task_sleep_head *b = &async_pf_sleepers[key];
	struct kvm_task_sleep_node *n;

	if (token == ~0) {
		apf_task_wake_all();
		return;
	}

again:
	raw_spin_lock(&b->lock);
	n = _find_apf_task(b, token);
	if (!n) {
		/*
		 * async PF was not yet handled.
		 * Add dummy entry for the token.
		 */
		n = kzalloc(sizeof(*n), GFP_ATOMIC);
		if (!n) {
			/*
			 * Allocation failed! Busy wait while other cpu
			 * handles async PF.
			 */
			raw_spin_unlock(&b->lock);
			cpu_relax();
			goto again;
		}
		n->token = token;
		n->cpu = smp_processor_id();
		init_swait_queue_head(&n->wq);
		hlist_add_head(&n->link, &b->list);
	} else
		apf_task_wake_one(n);
	raw_spin_unlock(&b->lock);
	return;
}
EXPORT_SYMBOL_GPL(kvm_async_pf_task_wake);

u32 kvm_read_and_reset_pf_reason(void)
{
	u32 reason = 0;

	if (__this_cpu_read(apf_reason.enabled)) {
		reason = __this_cpu_read(apf_reason.reason);
		__this_cpu_write(apf_reason.reason, 0);
	}

	return reason;
}
EXPORT_SYMBOL_GPL(kvm_read_and_reset_pf_reason);
NOKPROBE_SYMBOL(kvm_read_and_reset_pf_reason);

dotraplinkage void
do_async_page_fault(struct pt_regs *regs, unsigned long error_code, unsigned long address)
{
	switch (kvm_read_and_reset_pf_reason()) {
	default:
		do_page_fault(regs, error_code, address);
		break;
	case KVM_PV_REASON_PAGE_NOT_PRESENT:
		/* page is swapped out by the host. */
		kvm_async_pf_task_wait((u32)address, !user_mode(regs));
		break;
	case KVM_PV_REASON_PAGE_READY:
		rcu_irq_enter();
		kvm_async_pf_task_wake((u32)address);
		rcu_irq_exit();
		break;
	}
}
NOKPROBE_SYMBOL(do_async_page_fault);

static void __init paravirt_ops_setup(void)
{
	pv_info.name = "KVM";

	if (kvm_para_has_feature(KVM_FEATURE_NOP_IO_DELAY))
		pv_ops.cpu.io_delay = kvm_io_delay;

#ifdef CONFIG_X86_IO_APIC
	no_timer_check = 1;
#endif
}

static void kvm_register_steal_time(void)
{
	int cpu = smp_processor_id();
	struct kvm_steal_time *st = &per_cpu(steal_time, cpu);

	if (!has_steal_clock)
		return;

	wrmsrl(MSR_KVM_STEAL_TIME, (slow_virt_to_phys(st) | KVM_MSR_ENABLED));
	pr_info("kvm-stealtime: cpu %d, msr %llx\n",
		cpu, (unsigned long long) slow_virt_to_phys(st));
}

static DEFINE_PER_CPU_DECRYPTED(unsigned long, kvm_apic_eoi) = KVM_PV_EOI_DISABLED;

static notrace void kvm_guest_apic_eoi_write(u32 reg, u32 val)
{
	/**
	 * This relies on __test_and_clear_bit to modify the memory
	 * in a way that is atomic with respect to the local CPU.
	 * The hypervisor only accesses this memory from the local CPU so
	 * there's no need for lock or memory barriers.
	 * An optimization barrier is implied in apic write.
	 */
	if (__test_and_clear_bit(KVM_PV_EOI_BIT, this_cpu_ptr(&kvm_apic_eoi)))
		return;
	apic->native_eoi_write(APIC_EOI, APIC_EOI_ACK);
}

static void kvm_guest_cpu_init(void)
{
	if (kvm_para_has_feature(KVM_FEATURE_ASYNC_PF) && kvmapf) {
		u64 pa = slow_virt_to_phys(this_cpu_ptr(&apf_reason));

#ifdef CONFIG_PREEMPTION
		pa |= KVM_ASYNC_PF_SEND_ALWAYS;
#endif
		pa |= KVM_ASYNC_PF_ENABLED;

		if (kvm_para_has_feature(KVM_FEATURE_ASYNC_PF_VMEXIT))
			pa |= KVM_ASYNC_PF_DELIVERY_AS_PF_VMEXIT;

		wrmsrl(MSR_KVM_ASYNC_PF_EN, pa);
		__this_cpu_write(apf_reason.enabled, 1);
		printk(KERN_INFO"KVM setup async PF for cpu %d\n",
		       smp_processor_id());
	}

	if (kvm_para_has_feature(KVM_FEATURE_PV_EOI)) {
		unsigned long pa;
		/* Size alignment is implied but just to make it explicit. */
		BUILD_BUG_ON(__alignof__(kvm_apic_eoi) < 4);
		__this_cpu_write(kvm_apic_eoi, 0);
		pa = slow_virt_to_phys(this_cpu_ptr(&kvm_apic_eoi))
			| KVM_MSR_ENABLED;
		wrmsrl(MSR_KVM_PV_EOI_EN, pa);
	}

	if (has_steal_clock)
		kvm_register_steal_time();
}

static void kvm_pv_disable_apf(void)
{
	if (!__this_cpu_read(apf_reason.enabled))
		return;

	wrmsrl(MSR_KVM_ASYNC_PF_EN, 0);
	__this_cpu_write(apf_reason.enabled, 0);

	printk(KERN_INFO"Unregister pv shared memory for cpu %d\n",
	       smp_processor_id());
}

static void kvm_pv_guest_cpu_reboot(void *unused)
{
	/*
	 * We disable PV EOI before we load a new kernel by kexec,
	 * since MSR_KVM_PV_EOI_EN stores a pointer into old kernel's memory.
	 * New kernel can re-enable when it boots.
	 */
	if (kvm_para_has_feature(KVM_FEATURE_PV_EOI))
		wrmsrl(MSR_KVM_PV_EOI_EN, 0);
	kvm_pv_disable_apf();
	kvm_disable_steal_time();
}

static int kvm_pv_reboot_notify(struct notifier_block *nb,
				unsigned long code, void *unused)
{
	if (code == SYS_RESTART)
		on_each_cpu(kvm_pv_guest_cpu_reboot, NULL, 1);
	return NOTIFY_DONE;
}

static struct notifier_block kvm_pv_reboot_nb = {
	.notifier_call = kvm_pv_reboot_notify,
};

static u64 kvm_steal_clock(int cpu)
{
	u64 steal;
	struct kvm_steal_time *src;
	int version;

	src = &per_cpu(steal_time, cpu);
	do {
		version = src->version;
		virt_rmb();
		steal = src->steal;
		virt_rmb();
	} while ((version & 1) || (version != src->version));

	return steal;
}

void kvm_disable_steal_time(void)
{
	if (!has_steal_clock)
		return;

	wrmsr(MSR_KVM_STEAL_TIME, 0, 0);
}

static inline void __set_percpu_decrypted(void *ptr, unsigned long size)
{
	early_set_memory_decrypted((unsigned long) ptr, size);
}

/*
 * Iterate through all possible CPUs and map the memory region pointed
 * by apf_reason, steal_time and kvm_apic_eoi as decrypted at once.
 *
 * Note: we iterate through all possible CPUs to ensure that CPUs
 * hotplugged will have their per-cpu variable already mapped as
 * decrypted.
 */
static void __init sev_map_percpu_data(void)
{
	int cpu;

	if (!sev_active())
		return;

	for_each_possible_cpu(cpu) {
		__set_percpu_decrypted(&per_cpu(apf_reason, cpu), sizeof(apf_reason));
		__set_percpu_decrypted(&per_cpu(steal_time, cpu), sizeof(steal_time));
		__set_percpu_decrypted(&per_cpu(kvm_apic_eoi, cpu), sizeof(kvm_apic_eoi));
	}
}

static bool pv_tlb_flush_supported(void)
{
	return (kvm_para_has_feature(KVM_FEATURE_PV_TLB_FLUSH) &&
		!kvm_para_has_hint(KVM_HINTS_REALTIME) &&
		kvm_para_has_feature(KVM_FEATURE_STEAL_TIME));
}

static DEFINE_PER_CPU(cpumask_var_t, __pv_cpu_mask);

#ifdef CONFIG_SMP

static bool pv_ipi_supported(void)
{
	return kvm_para_has_feature(KVM_FEATURE_PV_SEND_IPI);
}

static bool pv_sched_yield_supported(void)
{
	return (kvm_para_has_feature(KVM_FEATURE_PV_SCHED_YIELD) &&
		!kvm_para_has_hint(KVM_HINTS_REALTIME) &&
	    kvm_para_has_feature(KVM_FEATURE_STEAL_TIME));
}

#define KVM_IPI_CLUSTER_SIZE	(2 * BITS_PER_LONG)

static void __send_ipi_mask(const struct cpumask *mask, int vector)
{
	unsigned long flags;
	int cpu, apic_id, icr;
	int min = 0, max = 0;
#ifdef CONFIG_X86_64
	__uint128_t ipi_bitmap = 0;
#else
	u64 ipi_bitmap = 0;
#endif
	long ret;

	if (cpumask_empty(mask))
		return;

	local_irq_save(flags);

	switch (vector) {
	default:
		icr = APIC_DM_FIXED | vector;
		break;
	case NMI_VECTOR:
		icr = APIC_DM_NMI;
		break;
	}

	for_each_cpu(cpu, mask) {
		apic_id = per_cpu(x86_cpu_to_apicid, cpu);
		if (!ipi_bitmap) {
			min = max = apic_id;
		} else if (apic_id < min && max - apic_id < KVM_IPI_CLUSTER_SIZE) {
			ipi_bitmap <<= min - apic_id;
			min = apic_id;
		} else if (apic_id < min + KVM_IPI_CLUSTER_SIZE) {
			max = apic_id < max ? max : apic_id;
		} else {
			ret = kvm_hypercall4(KVM_HC_SEND_IPI, (unsigned long)ipi_bitmap,
				(unsigned long)(ipi_bitmap >> BITS_PER_LONG), min, icr);
			WARN_ONCE(ret < 0, "KVM: failed to send PV IPI: %ld", ret);
			min = max = apic_id;
			ipi_bitmap = 0;
		}
		__set_bit(apic_id - min, (unsigned long *)&ipi_bitmap);
	}

	if (ipi_bitmap) {
		ret = kvm_hypercall4(KVM_HC_SEND_IPI, (unsigned long)ipi_bitmap,
			(unsigned long)(ipi_bitmap >> BITS_PER_LONG), min, icr);
		WARN_ONCE(ret < 0, "KVM: failed to send PV IPI: %ld", ret);
	}

	local_irq_restore(flags);
}

static void kvm_send_ipi_mask(const struct cpumask *mask, int vector)
{
	__send_ipi_mask(mask, vector);
}

static void kvm_send_ipi_mask_allbutself(const struct cpumask *mask, int vector)
{
	unsigned int this_cpu = smp_processor_id();
	struct cpumask *new_mask = this_cpu_cpumask_var_ptr(__pv_cpu_mask);
	const struct cpumask *local_mask;

	cpumask_copy(new_mask, mask);
	cpumask_clear_cpu(this_cpu, new_mask);
	local_mask = new_mask;
	__send_ipi_mask(local_mask, vector);
}

/*
 * Set the IPI entry points
 */
static void kvm_setup_pv_ipi(void)
{
	apic->send_IPI_mask = kvm_send_ipi_mask;
	apic->send_IPI_mask_allbutself = kvm_send_ipi_mask_allbutself;
	pr_info("KVM setup pv IPIs\n");
}

static void kvm_smp_send_call_func_ipi(const struct cpumask *mask)
{
	int cpu;

	native_send_call_func_ipi(mask);

	/* Make sure other vCPUs get a chance to run if they need to. */
	for_each_cpu(cpu, mask) {
		if (vcpu_is_preempted(cpu)) {
			kvm_hypercall1(KVM_HC_SCHED_YIELD, per_cpu(x86_cpu_to_apicid, cpu));
			break;
		}
	}
}

static void __init kvm_smp_prepare_cpus(unsigned int max_cpus)
{
	native_smp_prepare_cpus(max_cpus);
	if (kvm_para_has_hint(KVM_HINTS_REALTIME))
		static_branch_disable(&virt_spin_lock_key);
}

static void __init kvm_smp_prepare_boot_cpu(void)
{
	/*
	 * Map the per-cpu variables as decrypted before kvm_guest_cpu_init()
	 * shares the guest physical address with the hypervisor.
	 */
	sev_map_percpu_data();

	kvm_guest_cpu_init();
	native_smp_prepare_boot_cpu();
	kvm_spinlock_init();
}

static void kvm_guest_cpu_offline(void)
{
	kvm_disable_steal_time();
	if (kvm_para_has_feature(KVM_FEATURE_PV_EOI))
		wrmsrl(MSR_KVM_PV_EOI_EN, 0);
	kvm_pv_disable_apf();
	apf_task_wake_all();
}

static int kvm_cpu_online(unsigned int cpu)
{
	local_irq_disable();
	kvm_guest_cpu_init();
	local_irq_enable();
	return 0;
}

static int kvm_cpu_down_prepare(unsigned int cpu)
{
	local_irq_disable();
	kvm_guest_cpu_offline();
	local_irq_enable();
	return 0;
}
#endif

static void __init kvm_apf_trap_init(void)
{
	update_intr_gate(X86_TRAP_PF, async_page_fault);
}


static void kvm_flush_tlb_others(const struct cpumask *cpumask,
			const struct flush_tlb_info *info)
{
	u8 state;
	int cpu;
	struct kvm_steal_time *src;
	struct cpumask *flushmask = this_cpu_cpumask_var_ptr(__pv_cpu_mask);

	cpumask_copy(flushmask, cpumask);
	/*
	 * We have to call flush only on online vCPUs. And
	 * queue flush_on_enter for pre-empted vCPUs
	 */
	for_each_cpu(cpu, flushmask) {
		src = &per_cpu(steal_time, cpu);
		state = READ_ONCE(src->preempted);
		if ((state & KVM_VCPU_PREEMPTED)) {
			if (try_cmpxchg(&src->preempted, &state,
					state | KVM_VCPU_FLUSH_TLB))
				__cpumask_clear_cpu(cpu, flushmask);
		}
	}

	native_flush_tlb_others(flushmask, info);
}

static void __init kvm_guest_init(void)
{
	int i;

	paravirt_ops_setup();
	register_reboot_notifier(&kvm_pv_reboot_nb);
	for (i = 0; i < KVM_TASK_SLEEP_HASHSIZE; i++)
		raw_spin_lock_init(&async_pf_sleepers[i].lock);
	if (kvm_para_has_feature(KVM_FEATURE_ASYNC_PF))
		x86_init.irqs.trap_init = kvm_apf_trap_init;

	if (kvm_para_has_feature(KVM_FEATURE_STEAL_TIME)) {
		has_steal_clock = 1;
		pv_ops.time.steal_clock = kvm_steal_clock;
	}

	if (pv_tlb_flush_supported()) {
		pv_ops.mmu.flush_tlb_others = kvm_flush_tlb_others;
		pv_ops.mmu.tlb_remove_table = tlb_remove_table;
		pr_info("KVM setup pv remote TLB flush\n");
	}

	if (kvm_para_has_feature(KVM_FEATURE_PV_EOI))
		apic_set_eoi_write(kvm_guest_apic_eoi_write);

#ifdef CONFIG_SMP
	smp_ops.smp_prepare_cpus = kvm_smp_prepare_cpus;
	smp_ops.smp_prepare_boot_cpu = kvm_smp_prepare_boot_cpu;
	if (pv_sched_yield_supported()) {
		smp_ops.send_call_func_ipi = kvm_smp_send_call_func_ipi;
		pr_info("KVM setup pv sched yield\n");
	}
	if (cpuhp_setup_state_nocalls(CPUHP_AP_ONLINE_DYN, "x86/kvm:online",
				      kvm_cpu_online, kvm_cpu_down_prepare) < 0)
		pr_err("kvm_guest: Failed to install cpu hotplug callbacks\n");
#else
	sev_map_percpu_data();
	kvm_guest_cpu_init();
#endif

	/*
	 * Hard lockup detection is enabled by default. Disable it, as guests
	 * can get false positives too easily, for example if the host is
	 * overcommitted.
	 */
	hardlockup_detector_disable();
}

static noinline uint32_t __kvm_cpuid_base(void)
{
	if (boot_cpu_data.cpuid_level < 0)
		return 0;	/* So we don't blow up on old processors */

	if (boot_cpu_has(X86_FEATURE_HYPERVISOR))
		return hypervisor_cpuid_base("KVMKVMKVM\0\0\0", 0);

	return 0;
}

static inline uint32_t kvm_cpuid_base(void)
{
	static int kvm_cpuid_base = -1;

	if (kvm_cpuid_base == -1)
		kvm_cpuid_base = __kvm_cpuid_base();

	return kvm_cpuid_base;
}

bool kvm_para_available(void)
{
	return kvm_cpuid_base() != 0;
}
EXPORT_SYMBOL_GPL(kvm_para_available);

unsigned int kvm_arch_para_features(void)
{
	return cpuid_eax(kvm_cpuid_base() | KVM_CPUID_FEATURES);
}

unsigned int kvm_arch_para_hints(void)
{
	return cpuid_edx(kvm_cpuid_base() | KVM_CPUID_FEATURES);
}
EXPORT_SYMBOL_GPL(kvm_arch_para_hints);

static uint32_t __init kvm_detect(void)
{
	return kvm_cpuid_base();
}

static void __init kvm_apic_init(void)
{
#if defined(CONFIG_SMP)
	if (pv_ipi_supported())
		kvm_setup_pv_ipi();
#endif
}

static void __init kvm_init_platform(void)
{
	kvmclock_init();
	x86_platform.apic_post_init = kvm_apic_init;
}

const __initconst struct hypervisor_x86 x86_hyper_kvm = {
	.name			= "KVM",
	.detect			= kvm_detect,
	.type			= X86_HYPER_KVM,
	.init.guest_late_init	= kvm_guest_init,
	.init.x2apic_available	= kvm_para_available,
	.init.init_platform	= kvm_init_platform,
};

static __init int activate_jump_labels(void)
{
	if (has_steal_clock) {
		static_key_slow_inc(&paravirt_steal_enabled);
		if (steal_acc)
			static_key_slow_inc(&paravirt_steal_rq_enabled);
	}

	return 0;
}
arch_initcall(activate_jump_labels);

static __init int kvm_alloc_cpumask(void)
{
	int cpu;
	bool alloc = false;

	if (!kvm_para_available() || nopv)
		return 0;

	if (pv_tlb_flush_supported())
		alloc = true;

<<<<<<< HEAD
	if (!kvm_para_available() || nopv)
		return 0;

	if (kvm_para_has_feature(KVM_FEATURE_PV_TLB_FLUSH) &&
	    !kvm_para_has_hint(KVM_HINTS_REALTIME) &&
	    kvm_para_has_feature(KVM_FEATURE_STEAL_TIME)) {
=======
#if defined(CONFIG_SMP)
	if (pv_ipi_supported())
		alloc = true;
#endif

	if (alloc)
>>>>>>> 2c523b34
		for_each_possible_cpu(cpu) {
			zalloc_cpumask_var_node(per_cpu_ptr(&__pv_cpu_mask, cpu),
				GFP_KERNEL, cpu_to_node(cpu));
		}

	return 0;
}
arch_initcall(kvm_alloc_cpumask);

#ifdef CONFIG_PARAVIRT_SPINLOCKS

/* Kick a cpu by its apicid. Used to wake up a halted vcpu */
static void kvm_kick_cpu(int cpu)
{
	int apicid;
	unsigned long flags = 0;

	apicid = per_cpu(x86_cpu_to_apicid, cpu);
	kvm_hypercall2(KVM_HC_KICK_CPU, flags, apicid);
}

#include <asm/qspinlock.h>

static void kvm_wait(u8 *ptr, u8 val)
{
	unsigned long flags;

	if (in_nmi())
		return;

	local_irq_save(flags);

	if (READ_ONCE(*ptr) != val)
		goto out;

	/*
	 * halt until it's our turn and kicked. Note that we do safe halt
	 * for irq enabled case to avoid hang when lock info is overwritten
	 * in irq spinlock slowpath and no spurious interrupt occur to save us.
	 */
	if (arch_irqs_disabled_flags(flags))
		halt();
	else
		safe_halt();

out:
	local_irq_restore(flags);
}

#ifdef CONFIG_X86_32
__visible bool __kvm_vcpu_is_preempted(long cpu)
{
	struct kvm_steal_time *src = &per_cpu(steal_time, cpu);

	return !!(src->preempted & KVM_VCPU_PREEMPTED);
}
PV_CALLEE_SAVE_REGS_THUNK(__kvm_vcpu_is_preempted);

#else

#include <asm/asm-offsets.h>

extern bool __raw_callee_save___kvm_vcpu_is_preempted(long);

/*
 * Hand-optimize version for x86-64 to avoid 8 64-bit register saving and
 * restoring to/from the stack.
 */
asm(
".pushsection .text;"
".global __raw_callee_save___kvm_vcpu_is_preempted;"
".type __raw_callee_save___kvm_vcpu_is_preempted, @function;"
"__raw_callee_save___kvm_vcpu_is_preempted:"
"movq	__per_cpu_offset(,%rdi,8), %rax;"
"cmpb	$0, " __stringify(KVM_STEAL_TIME_preempted) "+steal_time(%rax);"
"setne	%al;"
"ret;"
".size __raw_callee_save___kvm_vcpu_is_preempted, .-__raw_callee_save___kvm_vcpu_is_preempted;"
".popsection");

#endif

/*
 * Setup pv_lock_ops to exploit KVM_FEATURE_PV_UNHALT if present.
 */
void __init kvm_spinlock_init(void)
{
	/* Does host kernel support KVM_FEATURE_PV_UNHALT? */
	if (!kvm_para_has_feature(KVM_FEATURE_PV_UNHALT))
		return;

	if (kvm_para_has_hint(KVM_HINTS_REALTIME))
		return;

	/* Don't use the pvqspinlock code if there is only 1 vCPU. */
	if (num_possible_cpus() == 1)
		return;

	__pv_init_lock_hash();
	pv_ops.lock.queued_spin_lock_slowpath = __pv_queued_spin_lock_slowpath;
	pv_ops.lock.queued_spin_unlock =
		PV_CALLEE_SAVE(__pv_queued_spin_unlock);
	pv_ops.lock.wait = kvm_wait;
	pv_ops.lock.kick = kvm_kick_cpu;

	if (kvm_para_has_feature(KVM_FEATURE_STEAL_TIME)) {
		pv_ops.lock.vcpu_is_preempted =
			PV_CALLEE_SAVE(__kvm_vcpu_is_preempted);
	}
}

#endif	/* CONFIG_PARAVIRT_SPINLOCKS */

#ifdef CONFIG_ARCH_CPUIDLE_HALTPOLL

static void kvm_disable_host_haltpoll(void *i)
{
	wrmsrl(MSR_KVM_POLL_CONTROL, 0);
}

static void kvm_enable_host_haltpoll(void *i)
{
	wrmsrl(MSR_KVM_POLL_CONTROL, 1);
}

void arch_haltpoll_enable(unsigned int cpu)
{
	if (!kvm_para_has_feature(KVM_FEATURE_POLL_CONTROL)) {
		pr_err_once("kvm: host does not support poll control\n");
		pr_err_once("kvm: host upgrade recommended\n");
		return;
	}

	/* Enable guest halt poll disables host halt poll */
	smp_call_function_single(cpu, kvm_disable_host_haltpoll, NULL, 1);
}
EXPORT_SYMBOL_GPL(arch_haltpoll_enable);

void arch_haltpoll_disable(unsigned int cpu)
{
	if (!kvm_para_has_feature(KVM_FEATURE_POLL_CONTROL))
		return;

	/* Enable guest halt poll disables host halt poll */
	smp_call_function_single(cpu, kvm_enable_host_haltpoll, NULL, 1);
}
EXPORT_SYMBOL_GPL(arch_haltpoll_disable);
#endif<|MERGE_RESOLUTION|>--- conflicted
+++ resolved
@@ -761,21 +761,12 @@
 	if (pv_tlb_flush_supported())
 		alloc = true;
 
-<<<<<<< HEAD
-	if (!kvm_para_available() || nopv)
-		return 0;
-
-	if (kvm_para_has_feature(KVM_FEATURE_PV_TLB_FLUSH) &&
-	    !kvm_para_has_hint(KVM_HINTS_REALTIME) &&
-	    kvm_para_has_feature(KVM_FEATURE_STEAL_TIME)) {
-=======
 #if defined(CONFIG_SMP)
 	if (pv_ipi_supported())
 		alloc = true;
 #endif
 
 	if (alloc)
->>>>>>> 2c523b34
 		for_each_possible_cpu(cpu) {
 			zalloc_cpumask_var_node(per_cpu_ptr(&__pv_cpu_mask, cpu),
 				GFP_KERNEL, cpu_to_node(cpu));
