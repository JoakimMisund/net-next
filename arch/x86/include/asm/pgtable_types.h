--- conflicted
+++ resolved
@@ -194,10 +194,7 @@
 #define _PAGE_TABLE_NOENC	 (__PP|__RW|_USR|___A|   0|___D|   0|   0)
 #define _PAGE_TABLE		 (__PP|__RW|_USR|___A|   0|___D|   0|   0| _ENC)
 #define __PAGE_KERNEL_RO	 (__PP|   0|   0|___A|__NX|___D|   0|___G)
-<<<<<<< HEAD
-=======
 #define __PAGE_KERNEL_ROX	 (__PP|   0|   0|___A|   0|___D|   0|___G)
->>>>>>> 84569f32
 #define __PAGE_KERNEL_NOCACHE	 (__PP|__RW|   0|___A|__NX|___D|   0|___G| __NC)
 #define __PAGE_KERNEL_VVAR	 (__PP|   0|_USR|___A|__NX|___D|   0|___G)
 #define __PAGE_KERNEL_LARGE	 (__PP|__RW|   0|___A|__NX|___D|_PSE|___G)
@@ -223,10 +220,7 @@
 #define PAGE_KERNEL_RO		__pgprot_mask(__PAGE_KERNEL_RO         | _ENC)
 #define PAGE_KERNEL_EXEC	__pgprot_mask(__PAGE_KERNEL_EXEC       | _ENC)
 #define PAGE_KERNEL_EXEC_NOENC	__pgprot_mask(__PAGE_KERNEL_EXEC       |    0)
-<<<<<<< HEAD
-=======
 #define PAGE_KERNEL_ROX		__pgprot_mask(__PAGE_KERNEL_ROX        | _ENC)
->>>>>>> 84569f32
 #define PAGE_KERNEL_NOCACHE	__pgprot_mask(__PAGE_KERNEL_NOCACHE    | _ENC)
 #define PAGE_KERNEL_LARGE	__pgprot_mask(__PAGE_KERNEL_LARGE      | _ENC)
 #define PAGE_KERNEL_LARGE_EXEC	__pgprot_mask(__PAGE_KERNEL_LARGE_EXEC | _ENC)
